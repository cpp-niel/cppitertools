--- conflicted
+++ resolved
@@ -223,74 +223,10 @@
                     // Another way to think about it is that the "end"
                     // iterator represents the range of values that are invalid
                     // So, if an iterator is not equal to that, it is valid
-<<<<<<< HEAD
-                    bool operator!=(const Iterator& other) const { 
-                        return not_equal_to(
-                                other, std::is_unsigned<T>{});
-                    }
-
-                    bool operator==(const Iterator& other) const {
-                        return !(*this != other);
-                    }
-            };
-
-            Iterator begin() const {
-                return {start, step};
-            }
-
-            Iterator end() const { 
-                return {stop, step};
-            }
-    };
-
-    // This specialization is used for floating point types.  Instead of
-    // adding one "step" each time ++ is called on the iterator, the value
-    // is recalculated as start + (steps_taken + step_size) to avoid
-    // accumulating floating point inaccuracies 
-    template <typename T>
-    class Range<T, true> {
-        friend Range range<T, true>(T);
-        friend Range range<T, true>(T, T);
-        friend Range range<T, true>(T, T, T);
-        private:
-            const T start; 
-            const T stop;
-            const T step;
-
-            Range(T in_stop)
-                : start{0},
-                stop{in_stop},
-                step{1}
-            { }
-
-            Range(T in_start, T in_stop, T in_step =1)
-                : start{in_start},
-                stop{in_stop},
-                step{in_step}
-            { }
-        public:
-            class Iterator
-                : public std::iterator<std::input_iterator_tag, T>
-            {
-                private:
-                    T start;
-                    T value;
-                    T step;
-                    unsigned long steps_taken =0;
-
-                public:
-                    Iterator(T in_start, T in_step)
-                        : start{in_start},
-                        value{in_start},
-                        step{in_step}
-                    { }
-
-=======
                     //
                     // Two end iterators will compare equal
                     //
                     // Two non-end iterators will compare by their stored values
->>>>>>> 6565639b
                     bool operator!=(const Iterator& other) const {
                         if (this->is_end && other.is_end) {
                             return false;
