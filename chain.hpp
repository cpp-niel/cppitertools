#ifndef ITER_CHAIN_HPP_
#define ITER_CHAIN_HPP_

#include "iterbase.hpp"

#include <array>
#include <initializer_list>
#include <iterator>
#include <memory>
#include <tuple>
#include <type_traits>
#include <utility>

namespace iter {
    // rather than a chain function, use a callable object to support
    // from_iterable
    class ChainMaker;

template <typename TupType, std::size_t... Is>
class Chained {
    private:
        friend class ChainMaker;

        static_assert(std::tuple_size<std::decay_t<TupType>>::value
                == sizeof...(Is),
                "tuple size != sizeof Is");

        static_assert(
                are_same<iterator_deref<
                    std::tuple_element_t<Is, TupType>>...>::value,
                "All chained iterables must have iterators that "
                "dereference to the same type, including cv-qualifiers "
                "and references.");

        using IterTupType = iterator_tuple_type<TupType>;

        using DerefType =
            iterator_deref<std::tuple_element_t<0, TupType>>;

        template <std::size_t Idx>
        static DerefType get_and_deref(IterTupType& iters) {
            return *std::get<Idx>(iters);
        }

        template <std::size_t Idx>
        static void get_and_increment(IterTupType& iters) {
            ++std::get<Idx>(iters);
        }

        template <std::size_t Idx>
        static bool get_and_check_not_equal(
                const IterTupType& lhs, const IterTupType& rhs) {
            return std::get<Idx>(lhs) != std::get<Idx>(rhs);
        }

        using DerefFunc = DerefType (*)(IterTupType&);
        using IncFunc = void (*)(IterTupType&);
        using NeqFunc = bool (*)(const IterTupType&, const IterTupType&);

<<<<<<< HEAD
=======
                    iterator_deref<Container> operator*() {
                        return this->at_end ?
                            *this->rest_iter : *this->sub_iter;
                    }

                    iterator_arrow<Container> operator->() {
                        return this->at_end ?
                            apply_arrow(this->rest_iter)
                            : apply_arrow(this->sub_iter);
                    }

            };
>>>>>>> d315cee4

        constexpr static std::array<DerefFunc, sizeof...(Is)> derefers{{
            get_and_deref<Is>...}};

        constexpr static std::array<IncFunc, sizeof...(Is)> incrementers{{
            get_and_increment<Is>...}};

        constexpr static std::array<NeqFunc, sizeof...(Is)> neq_comparers{{
            get_and_check_not_equal<Is>...}};


        using TraitsValue =
            iterator_traits_deref<std::tuple_element_t<0, TupType>>;
    private:
        TupType tup;
    public:
        Chained(TupType&& t)
            : tup(std::move(t))
        { }

        class Iterator
            : public std::iterator<std::input_iterator_tag, TraitsValue>
        {
            private:
                std::size_t index;
                IterTupType iters;
                IterTupType ends;

                void check_for_end_and_adjust() {
                    while (this->index < sizeof...(Is)
                            && !(neq_comparers[this->index](
                                    this->iters, this->ends))) {
                        ++this->index;
                    }
                }
            public:
                Iterator(std::size_t i,
                        IterTupType&& in_iters,
                        IterTupType&& in_ends)
                    : index{i},
                    iters(in_iters),
                    ends(in_ends)
                {
                    this->check_for_end_and_adjust();
                }

                decltype(auto) operator*() {
                    return derefers[this->index](this->iters);
                }

                Iterator& operator++() {
                    incrementers[this->index](this->iters);
                    this->check_for_end_and_adjust();
                    return *this;
                }

                Iterator operator++(int) {
                    auto ret = *this;
                    ++*this;
                    return ret;
                }

                bool operator!=(const Iterator& other) const {
                    return this->index != other.index
                        || (this->index != sizeof...(Is)
                                && neq_comparers[this->index](
                                    this->iters,other.iters));
                }

                bool operator==(const Iterator& other) const {
                    return !(*this != other);
                }
        };

        Iterator begin() {
            return {
                0,
                IterTupType{std::begin(std::get<Is>(this->tup))...},
                IterTupType{std::end(std::get<Is>(this->tup))...}
            };
        }

<<<<<<< HEAD
        Iterator end() {
            return {
                sizeof...(Is),
                IterTupType{std::end(std::get<Is>(this->tup))...},
                IterTupType{std::end(std::get<Is>(this->tup))...}
=======
                    iterator_deref<Container> operator*() {
                        return *this->sub_iter;
                    }

                    iterator_arrow<Container> operator->() {
                        return apply_arrow(this->sub_iter);
                    }
>>>>>>> d315cee4
            };
        }
};

template <typename TupType, std::size_t... Is>
constexpr std::array<
    typename Chained<TupType, Is...>::DerefFunc, sizeof...(Is)>
    Chained<TupType, Is...>::derefers;

template <typename TupType, std::size_t... Is>
constexpr std::array<
    typename Chained<TupType, Is...>::IncFunc, sizeof...(Is)>
    Chained<TupType, Is...>::incrementers;

template <typename TupType, std::size_t... Is>
constexpr std::array<
    typename Chained<TupType, Is...>::NeqFunc, sizeof...(Is)>
    Chained<TupType, Is...>::neq_comparers;

    template <typename Container>
    class ChainedFromIterable {
        private:
            Container container;
            friend class ChainMaker;
            ChainedFromIterable(Container&& in_container)
                : container(std::forward<Container>(in_container))
            { }

        public:
            class Iterator
                :public std::iterator<std::input_iterator_tag,
                    iterator_traits_deref<iterator_deref<Container>>>
            {
                private:
                    using SubContainer = iterator_deref<Container>;
                    using SubIter = iterator_type<SubContainer>;

                   iterator_type<Container> top_level_iter;
                   iterator_type<Container> top_level_end;
                   std::unique_ptr<SubIter> sub_iter_p;
                   std::unique_ptr<SubIter> sub_end_p;

                   static std::unique_ptr<SubIter> clone_sub_pointer(
                           const SubIter* sub_iter) {
                     return sub_iter ?
                         std::make_unique<SubIter>(*sub_iter) : nullptr;
                   }

                   bool sub_iters_differ(const Iterator& other) const {
                       if (this->sub_iter_p == other.sub_iter_p) {
                           return false;
                       }
                       if (this->sub_iter_p == nullptr
                               || other.sub_iter_p == nullptr) {
                           // since the first check tests if they're the same,
                           // this will return if only one is nullptr
                           return true;
                       }
                       return *this->sub_iter_p != *other.sub_iter_p;
                   }

                public:
                   Iterator(iterator_type<Container>&& top_iter,
                           iterator_type<Container>&& top_end)
                       : top_level_iter{std::move(top_iter)},
                       top_level_end{std::move(top_end)},
                       sub_iter_p{!(top_iter != top_end) ?  // iter == end ?
                           nullptr :
                             std::make_unique<SubIter>(std::begin(*top_iter))},
                       sub_end_p{!(top_iter != top_end) ?  // iter == end ?
                           nullptr :
                             std::make_unique<SubIter>(std::end(*top_iter))}
                   { }

                   Iterator(const Iterator& other)
                       : top_level_iter{other.top_level_iter},
                       top_level_end{other.top_level_end},
                       sub_iter_p{clone_sub_pointer(other.sub_iter_p.get())},
                       sub_end_p{clone_sub_pointer(other.sub_end_p.get())}
                   { }

                   Iterator& operator=(const Iterator& other) {
                       if (this == &other) return *this;

                       this->top_level_iter = other.top_level_iter;
                       this->top_level_end = other.top_level_end;
                       this->sub_iter_p =
                               clone_sub_pointer(other.sub_iter_p.get());
                       this->sub_end_p =
                               clone_sub_pointer(other.sub_end_p.get());

                       return *this;
                   }

                   Iterator(Iterator&&) = default;
                   Iterator& operator=(Iterator&&) = default;
                   ~Iterator() = default;

                   Iterator& operator++() {
                       ++*this->sub_iter_p;
                       if (!(*this->sub_iter_p != *this->sub_end_p)) {
                           ++this->top_level_iter;
                           if (this->top_level_iter != this->top_level_end) {
                               sub_iter_p =
                                       std::make_unique<SubIter>(
                                           std::begin(*this->top_level_iter));
                               sub_end_p =
                                       std::make_unique<SubIter>(
                                           std::end(*this->top_level_iter));
                           } else {
                               sub_iter_p.reset();
                               sub_end_p.reset();
                           }
                       }
                       return *this;
                   }


                   Iterator operator++(int) {
                       auto ret = *this;
                       ++*this;
                       return ret;
                   }

                   bool operator!=(const Iterator& other) const {
                       return this->top_level_iter != other.top_level_iter
                            || this->sub_iters_differ(other);
                   }

                   bool operator==(const Iterator& other) const {
                       return !(*this != other);
                   }

                   iterator_deref<iterator_deref<Container>> operator*() {
                       return **this->sub_iter_p;
                   }

                   iterator_arrow<iterator_deref<Container>> operator->() {
                       return apply_arrow(*this->sub_iter_p);
                   }
           };

           Iterator begin() {
               return {std::begin(this->container), std::end(this->container)};
           }

           Iterator end() {
               return {std::end(this->container), std::end(this->container)};
           }
    };


    class ChainMaker {
        private:
            template <typename TupleType, std::size_t... Is>
            Chained<TupleType, Is...> chain_impl(
                    TupleType&& in_containers,
                    std::index_sequence<Is...>) const {
                return {std::move(in_containers)};
            }

        public:
            // expose regular call operator to provide usual chain()
            template <typename... Containers>
            auto operator()(Containers&&... cs) const {
                return this->chain_impl(
                        std::tuple<Containers...>{
                            std::forward<Containers>(cs)...},
                        std::index_sequence_for<Containers...>{});
            }

            // chain.from_iterable
            template <typename Container>
            ChainedFromIterable<Container> from_iterable(
                    Container&& container) const {
                return {std::forward<Container>(container)};
            }
    };

    namespace {
        constexpr auto chain = ChainMaker{};
    }

}

#endif<|MERGE_RESOLUTION|>--- conflicted
+++ resolved
@@ -11,6 +11,8 @@
 #include <type_traits>
 #include <utility>
 
+
+
 namespace iter {
     // rather than a chain function, use a callable object to support
     // from_iterable
@@ -33,13 +35,17 @@
                 "and references.");
 
         using IterTupType = iterator_tuple_type<TupType>;
-
-        using DerefType =
-            iterator_deref<std::tuple_element_t<0, TupType>>;
+        using DerefType = iterator_deref<std::tuple_element_t<0, TupType>>;
+        using ArrowType = iterator_arrow<std::tuple_element_t<0, TupType>>;
 
         template <std::size_t Idx>
         static DerefType get_and_deref(IterTupType& iters) {
             return *std::get<Idx>(iters);
+        }
+
+        template <std::size_t Idx>
+        static ArrowType get_and_arrow(IterTupType& iters) {
+            return apply_arrow(std::get<Idx>(iters));
         }
 
         template <std::size_t Idx>
@@ -54,27 +60,15 @@
         }
 
         using DerefFunc = DerefType (*)(IterTupType&);
+        using ArrowFunc = ArrowType (*)(IterTupType&);
         using IncFunc = void (*)(IterTupType&);
         using NeqFunc = bool (*)(const IterTupType&, const IterTupType&);
 
-<<<<<<< HEAD
-=======
-                    iterator_deref<Container> operator*() {
-                        return this->at_end ?
-                            *this->rest_iter : *this->sub_iter;
-                    }
-
-                    iterator_arrow<Container> operator->() {
-                        return this->at_end ?
-                            apply_arrow(this->rest_iter)
-                            : apply_arrow(this->sub_iter);
-                    }
-
-            };
->>>>>>> d315cee4
-
         constexpr static std::array<DerefFunc, sizeof...(Is)> derefers{{
             get_and_deref<Is>...}};
+
+        constexpr static std::array<ArrowFunc, sizeof...(Is)> arrowers{{
+            get_and_arrow<Is>...}};
 
         constexpr static std::array<IncFunc, sizeof...(Is)> incrementers{{
             get_and_increment<Is>...}};
@@ -122,6 +116,10 @@
                     return derefers[this->index](this->iters);
                 }
 
+                decltype(auto) operator->() {
+                    return arrowers[this->index](this->iters);
+                }
+
                 Iterator& operator++() {
                     incrementers[this->index](this->iters);
                     this->check_for_end_and_adjust();
@@ -154,21 +152,11 @@
             };
         }
 
-<<<<<<< HEAD
         Iterator end() {
             return {
                 sizeof...(Is),
                 IterTupType{std::end(std::get<Is>(this->tup))...},
                 IterTupType{std::end(std::get<Is>(this->tup))...}
-=======
-                    iterator_deref<Container> operator*() {
-                        return *this->sub_iter;
-                    }
-
-                    iterator_arrow<Container> operator->() {
-                        return apply_arrow(this->sub_iter);
-                    }
->>>>>>> d315cee4
             };
         }
 };
@@ -199,7 +187,7 @@
 
         public:
             class Iterator
-                :public std::iterator<std::input_iterator_tag,
+                : public std::iterator<std::input_iterator_tag,
                     iterator_traits_deref<iterator_deref<Container>>>
             {
                 private:
