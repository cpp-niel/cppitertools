#ifndef ITERBASE_HPP_
#define ITERBASE_HPP_

// This file consists of utilities used for the generic nature of the
// iterable wrapper classes.  As such, the contents of this file should be
// considered UNDOCUMENTED and is subject to change without warning.  This
// also applies to the name of the file.  No user code should include
// this file directly.

#include <utility>
#include <tuple>
#include <iterator>
#include <functional>
#include <memory>
#include <type_traits>
#include <cstddef>

namespace iter {
  namespace impl {
    template <typename T>
    struct type_is {
      using type = T;
    };

    // gcc CWG 1558
    template <typename...>
    struct void_t_help {
      using type = void;
    };
    template <typename... Ts>
    using void_t = typename void_t_help<Ts...>::type;

    // iterator_type<C> is the type of C's iterator
    template <typename Container>
    using iterator_type = decltype(std::begin(std::declval<Container&>()));

    // iterator_deref<C> is the type obtained by dereferencing an iterator
    // to an object of type C
    template <typename Container>
    using iterator_deref = decltype(*std::declval<iterator_type<Container>&>());

    // const_iteator_deref is the type obtained through dereferencing
    // a const iterator& (note: not a const_iterator).  ie: the result
    // of Container::iterator::operator*() const
    template <typename Container>
    using const_iterator_deref =
        decltype(*std::declval<const iterator_type<Container>&>());

    template <typename Container>
    using iterator_traits_deref =
        std::remove_reference_t<iterator_deref<Container>>;

    namespace detail {
      template <typename T, typename = void>
      struct ArrowHelper {
        using type = void;
        void operator()(T&) const noexcept {}
      };

      template <typename T>
      struct ArrowHelper<T*, void> {
        using type = T*;
        constexpr type operator()(T* t) const noexcept {
          return t;
        }
      };

      template <typename T>
      struct ArrowHelper<T, void_t<decltype(std::declval<T&>().operator->())>> {
        using type = decltype(std::declval<T&>().operator->());
        type operator()(T& t) const {
          return t.operator->();
        }
      };

      template <typename T>
      using arrow = typename detail::ArrowHelper<T>::type;
    }

    // type of C::iterator::operator->, also works with pointers
    // void if the iterator has no operator->
    template <typename C>
    using iterator_arrow = detail::arrow<iterator_type<C>>;

    // applys the -> operator to an object, if the object is a pointer,
    // it returns the pointer
    template <typename T>
    detail::arrow<T> apply_arrow(T& t) {
      return detail::ArrowHelper<T>{}(t);
    }

    // For iterators that have an operator* which returns a value
    // they can return this type from their operator-> instead, which will
    // wrap an object and allow it to be used with arrow
    template <typename T>
    class ArrowProxy {
     private:
      using TPlain = typename std::remove_reference<T>::type;
      T obj;

     public:
      constexpr ArrowProxy(T&& in_obj) : obj(std::forward<T>(in_obj)) {}

      TPlain* operator->() {
        return &obj;
      }
    };

    template <typename, typename = void>
    struct is_random_access_iter : std::false_type {};

    template <typename T>
    struct is_random_access_iter<T,
        std::enable_if_t<std::is_same<
            typename std::iterator_traits<T>::iterator_category,
            std::random_access_iterator_tag>::value>> : std::true_type {};

    template <typename T>
    using has_random_access_iter = is_random_access_iter<iterator_type<T>>;
    // because std::advance assumes a lot and is actually smart, I need a dumb

    // version that will work with most things
    template <typename InputIt, typename Distance = std::size_t>
    void dumb_advance(InputIt& iter, Distance distance = 1) {
      for (Distance i(0); i < distance; ++i) {
        ++iter;
      }
    }

    template <typename Iter, typename Distance>
    void dumb_advance_impl(
        Iter& iter, const Iter& end, Distance distance, std::false_type) {
      for (Distance i(0); i < distance && iter != end; ++i) {
        ++iter;
      }
    }

    template <typename Iter, typename Distance>
    void dumb_advance_impl(
        Iter& iter, const Iter& end, Distance distance, std::true_type) {
      if (static_cast<Distance>(end - iter) < distance) {
        iter = end;
      } else {
        iter += distance;
      }
    }

    // iter will not be incremented past end
    template <typename Iter, typename Distance = std::size_t>
    void dumb_advance(Iter& iter, const Iter& end, Distance distance = 1) {
      dumb_advance_impl(iter, end, distance, is_random_access_iter<Iter>{});
    }

    template <typename ForwardIt, typename Distance = std::size_t>
    ForwardIt dumb_next(ForwardIt it, Distance distance = 1) {
      dumb_advance(it, distance);
      return it;
    }

    template <typename ForwardIt, typename Distance = std::size_t>
    ForwardIt dumb_next(
        ForwardIt it, const ForwardIt& end, Distance distance = 1) {
      dumb_advance(it, end, distance);
      return it;
    }

    template <typename Container, typename Distance = std::size_t>
    Distance dumb_size(Container&& container) {
      Distance d{0};
      for (auto it = std::begin(container), end = std::end(container);
           it != end; ++it) {
        ++d;
      }
      return d;
    }

    template <typename... Ts>
    struct are_same : std::true_type {};

    template <typename T, typename U, typename... Ts>
    struct are_same<T, U, Ts...>
        : std::integral_constant<bool,
              std::is_same<T, U>::value && are_same<T, Ts...>::value> {};

    namespace detail {
      template <typename... Ts>
      std::tuple<iterator_deref<Ts>...> iterator_tuple_deref_helper(
          const std::tuple<Ts...>&);
    }

    namespace detail {
      template <typename... Ts>
      std::tuple<iterator_type<Ts>...> iterator_tuple_type_helper(
          const std::tuple<Ts...>&);
    }
    // Given a tuple template argument, evaluates to a tuple of iterators
    // for the template argument's contained types.
    template <typename TupleType>
    using iterator_tuple_type =
        decltype(detail::iterator_tuple_type_helper(std::declval<TupleType>()));


    // Given a tuple template argument, evaluates to a tuple of
    // what the iterators for the template argument's contained types
    // dereference to
    template <typename TupleType>
    using iterator_deref_tuple = decltype(
        detail::iterator_tuple_deref_helper(std::declval<TupleType>()));

    // ---- Tuple utilities ---- //

    // function absorbing all arguments passed to it. used when
    // applying a function to a parameter pack but not passing the evaluated
    // results anywhere
    template <typename... Ts>
    void absorb(Ts&&...) {}

    namespace detail {
      template <typename Func, typename TupleType, std::size_t... Is>
      decltype(auto) call_with_tuple_impl(
          Func&& mf, TupleType&& tup, std::index_sequence<Is...>) {
        return mf(std::forward<std::tuple_element_t<Is,
            std::remove_reference_t<TupleType>>>(std::get<Is>(tup))...);
      }
    }

    // expand a TupleType into individual arguments when calling a Func
    template <typename Func, typename TupleType>
    decltype(auto) call_with_tuple(Func&& mf, TupleType&& tup) {
      constexpr auto TUP_SIZE = std::tuple_size<std::decay_t<TupleType>>::value;
      return detail::call_with_tuple_impl(std::forward<Func>(mf),
          std::forward<TupleType>(tup), std::make_index_sequence<TUP_SIZE>{});
    }

    // DerefHolder holds the value gotten from an iterator dereference
    // if the iterate dereferences to an lvalue references, a pointer to the
    //     element is stored
    // if it does not, a value is stored instead
    // get() returns a reference to the held item
    // get_ptr() returns a pointer to the held item
    // reset() replaces the currently held item
    template <typename T>
    class DerefHolder {
     private:
      static_assert(!std::is_lvalue_reference<T>::value,
          "Non-lvalue-ref specialization used for lvalue ref type");
      // it could still be an rvalue reference
      using TPlain = std::remove_reference_t<T>;

      std::unique_ptr<TPlain> item_p;

     public:
      using reference = TPlain&;
      using pointer = TPlain*;

      DerefHolder() = default;

      DerefHolder(const DerefHolder& other)
          : item_p{other.item_p ? std::make_unique<TPlain>(*other.item_p)
                                : nullptr} {}

      DerefHolder& operator=(const DerefHolder& other) {
        this->item_p =
            other.item_p ? std::make_unique<TPlain>(*other.item_p) : nullptr;
        return *this;
      }

      DerefHolder(DerefHolder&&) = default;
      DerefHolder& operator=(DerefHolder&&) = default;
      ~DerefHolder() = default;

      reference get() {
        return *this->item_p;
      }

      pointer get_ptr() {
        return this->item_p.get();
      }

      void reset(T&& item) {
        item_p = std::make_unique<TPlain>(std::move(item));
      }

      explicit operator bool() const {
        return static_cast<bool>(this->item_p);
      }
    };

    // Specialization for when T is an lvalue ref
    template <typename T>
<<<<<<< HEAD
    class DerefHolder<T, std::enable_if_t<std::is_lvalue_reference<T>::value>> {
     public:
      using reference = T;
      using pointer = std::remove_reference_t<T>*;
=======
    class DerefHolder<T&> {
     public:
      using reference = T&;
      using pointer = T*;
>>>>>>> b285ed2d

     private:
      pointer item_p{};

     public:
      DerefHolder() = default;

      reference get() {
        return *this->item_p;
      }

      pointer get_ptr() {
        return this->item_p;
      }

      void reset(reference item) {
        this->item_p = &item;
      }

      explicit operator bool() const {
        return this->item_p != nullptr;
      }
    };
  }
}

#endif<|MERGE_RESOLUTION|>--- conflicted
+++ resolved
@@ -288,17 +288,10 @@
 
     // Specialization for when T is an lvalue ref
     template <typename T>
-<<<<<<< HEAD
-    class DerefHolder<T, std::enable_if_t<std::is_lvalue_reference<T>::value>> {
-     public:
-      using reference = T;
-      using pointer = std::remove_reference_t<T>*;
-=======
     class DerefHolder<T&> {
      public:
       using reference = T&;
       using pointer = T*;
->>>>>>> b285ed2d
 
      private:
       pointer item_p{};
