#ifndef ITER_COUNT_H_
#define ITER_COUNT_H_

#include "range.hpp"

#include <limits>

namespace iter {

<<<<<<< HEAD
    template <typename T>
    constexpr auto count(T start, T step) noexcept {
        // if step is < 0, stop is numeric min, otherwise numeric max
        return range(
                start,
                step < T(0) ? std::numeric_limits<T>::min() :
                    std::numeric_limits<T>::max(),
                step);
    }

    template <typename T =long>
    constexpr auto count(T start =T(0)) noexcept {
        return count(start, T(1));
    }
=======
  template <typename T>
  constexpr auto count(T start, T step) noexcept
      -> decltype(range(start, start, start)) {
    // if step is < 0, stop is numeric min, otherwise numeric max
    return range(start, step < T(0) ? std::numeric_limits<T>::min()
                                    : std::numeric_limits<T>::max(),
        step);
  }

  template <typename T = long>
  constexpr auto count(T start = T(0)) noexcept
      -> decltype(range(start, start)) {
    return count(start, T(1));
  }
>>>>>>> 7db88417
}

#endif<|MERGE_RESOLUTION|>--- conflicted
+++ resolved
@@ -6,38 +6,18 @@
 #include <limits>
 
 namespace iter {
-
-<<<<<<< HEAD
-    template <typename T>
-    constexpr auto count(T start, T step) noexcept {
-        // if step is < 0, stop is numeric min, otherwise numeric max
-        return range(
-                start,
-                step < T(0) ? std::numeric_limits<T>::min() :
-                    std::numeric_limits<T>::max(),
-                step);
-    }
-
-    template <typename T =long>
-    constexpr auto count(T start =T(0)) noexcept {
-        return count(start, T(1));
-    }
-=======
   template <typename T>
-  constexpr auto count(T start, T step) noexcept
-      -> decltype(range(start, start, start)) {
-    // if step is < 0, stop is numeric min, otherwise numeric max
-    return range(start, step < T(0) ? std::numeric_limits<T>::min()
-                                    : std::numeric_limits<T>::max(),
-        step);
+  constexpr auto count(T start, T step) noexcept {
+    // if step is < 0, set the stop to numeric min, otherwise numeric max
+    T stop = step < T(0) ? std::numeric_limits<T>::min()
+                         : std::numeric_limits<T>::max();
+    return range(start, stop, step);
   }
 
   template <typename T = long>
-  constexpr auto count(T start = T(0)) noexcept
-      -> decltype(range(start, start)) {
+  constexpr auto count(T start = T(0)) noexcept {
     return count(start, T(1));
   }
->>>>>>> 7db88417
 }
 
 #endif