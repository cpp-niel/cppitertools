#ifndef ITER_GROUP_BY_HPP_
#define ITER_GROUP_BY_HPP_

// this is easily the most functionally complex itertool

#include "internal/iterbase.hpp"

#include <type_traits>
#include <memory>
#include <utility>
#include <iterator>
#include <initializer_list>

namespace iter {
  namespace impl {
    template <typename Container, typename KeyFunc>
    class GroupProducer;
  }
  template <typename Container, typename KeyFunc>
  impl::GroupProducer<Container, KeyFunc> groupby(Container&&, KeyFunc);

  template <typename T, typename KeyFunc>
  impl::GroupProducer<std::initializer_list<T>, KeyFunc> groupby(
      std::initializer_list<T>, KeyFunc);
}

template <typename Container, typename KeyFunc>
class iter::impl::GroupProducer {
 private:
  Container container;
  KeyFunc key_func;

  friend GroupProducer iter::groupby<Container, KeyFunc>(Container&&, KeyFunc);

  template <typename T, typename KF>
  friend GroupProducer<std::initializer_list<T>, KF> iter::groupby(
      std::initializer_list<T>, KF);

  using key_func_ret =
      typename std::result_of<KeyFunc(iterator_deref<Container>)>::type;

  GroupProducer(Container&& in_container, KeyFunc in_key_func)
      : container(std::forward<Container>(in_container)),
        key_func(in_key_func) {}

 public:
  GroupProducer(GroupProducer&&) = default;

  class Iterator;
  class Group;

 private:
  using KeyGroupPair = std::pair<key_func_ret, Group>;
  using Holder = DerefHolder<iterator_deref<Container>>;

 public:
  class Iterator : public std::iterator<std::input_iterator_tag, KeyGroupPair> {
   private:
    iterator_type<Container> sub_iter;
    iterator_type<Container> sub_end;
    Holder item;
    KeyFunc* key_func;

    std::unique_ptr<KeyGroupPair> current_key_group_pair;

   public:
    Iterator(iterator_type<Container>&& si, iterator_type<Container>&& end,
        KeyFunc& in_key_func)
        : sub_iter{std::move(si)},
          sub_end{std::move(end)},
          key_func(&in_key_func) {
      if (this->sub_iter != this->sub_end) {
        this->item.reset(*this->sub_iter);
      }
    }

    Iterator(const Iterator& other)
        : sub_iter{other.sub_iter},
          sub_end{other.sub_end},
          item{other.item},
          key_func{other.key_func} {}

    Iterator& operator=(const Iterator& other) {
      if (this == &other) return *this;
      this->sub_iter = other.sub_iter;
      this->sub_end = other.sub_end;
      this->item = other.item;
      this->key_func = other.key_func;
      this->current_key_group_pair.reset();
      return *this;
    }

<<<<<<< HEAD
    template <typename Container, typename KeyFunc>
    class GroupBy  {
        private:
            Container container;
            KeyFunc key_func;

            friend GroupBy groupby<Container, KeyFunc>(Container&&, KeyFunc);

            template <typename T, typename KF>
            friend GroupBy<std::initializer_list<T>, KF> groupby(
                    std::initializer_list<T>, KF);

            using key_func_ret = 
                std::result_of_t<KeyFunc(iterator_deref<Container>)>;

            GroupBy(Container&& in_container, KeyFunc in_key_func)
                : container(std::forward<Container>(in_container)),
                key_func(in_key_func)
            { }

        public:
            GroupBy() = delete;
            GroupBy(const GroupBy&) = delete;
            GroupBy& operator=(const GroupBy&) = delete;
            GroupBy& operator=(GroupBy&&) = delete;

            GroupBy(GroupBy&&) = default;

            class Iterator;
            class Group;

        private:
            using KeyGroupPair =
                std::pair<key_func_ret, Group>;
            using Holder = DerefHolder<iterator_deref<Container>>;
        public:

            class Iterator 
                : public std::iterator<std::input_iterator_tag, KeyGroupPair>
            {
                private:
                    iterator_type<Container> sub_iter;
                    iterator_type<Container> sub_end;
                    Holder item;
                    KeyFunc *key_func;

                    std::unique_ptr<KeyGroupPair> current_key_group_pair;

                public:
                    Iterator(iterator_type<Container>&& si,
                              iterator_type<Container>&& end,
                              KeyFunc& in_key_func)
                        : sub_iter{std::move(si)},
                        sub_end{std::move(end)},
                        key_func(&in_key_func)
                    {
                        if (this->sub_iter != this->sub_end) {
                            this->item.reset(*this->sub_iter);
                        }
                    }

                    Iterator(const Iterator& other)
                        : sub_iter{other.sub_iter},
                        sub_end{other.sub_end},
                        item{other.item},
                        key_func{other.key_func}
                    { }

                    Iterator& operator=(const Iterator& other) {
                        if (this == &other) return *this;
                        this->sub_iter = other.sub_iter;
                        this->sub_end = other.sub_end;
                        this->item = other.item;
                        this->key_func = other.key_func;
                        this->current_key_group_pair.reset();
                        return *this;
                    }

                    ~Iterator() =default;

                    // NOTE the implicitly generated move constructor would
                    // be wrong

                    KeyGroupPair& operator*() {
                        set_key_group_pair();
                        return *this->current_key_group_pair;
                    }

                    KeyGroupPair *operator->() {
                        set_key_group_pair();
                        return this->current_key_group_pair.get();
                    }

                    Iterator& operator++() { 
                        if (!this->current_key_group_pair) {
                            this->set_key_group_pair();
                        }
                        this->current_key_group_pair.reset();
                        return *this;
                    }

                    Iterator operator++(int) {
                        auto ret = *this;
                        ++*this;
                        return ret;
                    }

                    bool operator!=(const Iterator& other) const {
                        return this->sub_iter != other.sub_iter;
                    }

                    bool operator==(const Iterator& other) const {
                        return !(*this != other);
                    }

                    void increment_iterator() {
                        if (this->sub_iter != this->sub_end) {
                            ++this->sub_iter;
                            if (this->sub_iter != this->sub_end) {
                                this->item.reset(*this->sub_iter);
                            }
                        }
                    }

                    bool exhausted() const {
                        return !(this->sub_iter != this->sub_end);
                    }

                    typename Holder::reference get() {
                        return this->item.get();
                    }

                    typename Holder::pointer get_ptr() {
                        return this->item.get_ptr();
                    }

                    key_func_ret next_key() {
                        return (*this->key_func)(this->item.get());
                    }

                    void set_key_group_pair() {
                        if (!this->current_key_group_pair) {
                            this->current_key_group_pair.reset(
                                    new KeyGroupPair(
                                        (*this->key_func)(this->item.get()),
                                        Group{*this, this->next_key()}));
                        }
                    }

            };


            class Group {
                private:
                    friend Iterator;
                    friend class GroupIterator;
                    Iterator& owner;
                    key_func_ret key;

                    // completed is set if a Group is iterated through
                    // completely.  It is checked in the destructor, and
                    // if the Group has not been completed, the destructor
                    // exhausts it.  This ensures that the next Group starts
                    // at the correct position when the user short-circuits
                    // iteration over a Group.
                    // The move constructor sets the rvalue's completed
                    // attribute to true, so its destructor doesn't do anything
                    // when called.
                    bool completed = false;

                    Group(Iterator& in_owner, key_func_ret in_key) :
                        owner(in_owner),
                        key(in_key)
                    { }

                public:
                    ~Group() {
                        if (!this->completed) {
                            for (auto iter = this->begin(), end = this->end();
                                    iter != end;
                                    ++iter) { }
                        }
                    }
                           
                    // move-constructible, non-copy-constructible,
                    // non-assignable
                    Group() = delete;
                    Group(const Group&) = default;
                    Group& operator=(const Group&) = delete;
                    Group& operator=(Group&&) = delete;

                    Group(Group&& other)
                            : owner{other.owner},
                            key{other.key},
                            completed{other.completed} {
                        other.completed = true;
                    }

                    class GroupIterator 
                        : public std::iterator<std::input_iterator_tag,
                                iterator_traits_deref<Container>>
                    {
                        private:
                            std::remove_reference_t<key_func_ret> *key;
                            Group *group_p;

                            bool not_at_end() {
                                return !this->group_p->owner.exhausted()&&
                                    this->group_p->owner.next_key() == *this->key;
                            }

                        public:
                            GroupIterator(Group *in_group_p,
                                          key_func_ret& in_key)
                                : key{&in_key},
                                group_p{in_group_p}
                            { }

                            bool operator!=(const GroupIterator& other) const {
                                return !(*this == other);
                            }

                            bool operator==(const GroupIterator& other) const {
                                return this->group_p == other.group_p;
                            }

                            GroupIterator& operator++() {
                                this->group_p->owner.increment_iterator();
                                if (!this->not_at_end()) {
                                    this->group_p->completed = true;
                                    this->group_p = nullptr;
                                }
                                return *this;
                            }

                            GroupIterator operator++(int) {
                                auto ret = *this;
                                ++*this;
                                return ret;
                            }

                            iterator_deref<Container> operator*() {
                                return this->group_p->owner.get();
                            }

                            typename Holder::pointer operator->() {
                                return this->group_p->owner.get_ptr();
                            }
                    };

                    GroupIterator begin() {
                        return {this, key};
                    }

                    GroupIterator end() {
                        return {nullptr, key};
                    }

            };


            Iterator begin() {
                return {std::begin(this->container),
                        std::end(this->container),
                        this->key_func};
            }

            Iterator end() {
                return {std::end(this->container),
                        std::end(this->container),
                        this->key_func};
            }
=======
    ~Iterator() = default;
>>>>>>> 7db88417

    // NOTE the implicitly generated move constructor would
    // be wrong

    KeyGroupPair& operator*() {
      set_key_group_pair();
      return *this->current_key_group_pair;
    }

    KeyGroupPair* operator->() {
      set_key_group_pair();
      return this->current_key_group_pair.get();
    }

    Iterator& operator++() {
      if (!this->current_key_group_pair) {
        this->set_key_group_pair();
      }
      this->current_key_group_pair.reset();
      return *this;
    }

    Iterator operator++(int) {
      auto ret = *this;
      ++*this;
      return ret;
    }

<<<<<<< HEAD
    template <typename Container>
    auto groupby(Container&& container) {
        return groupby(std::forward<Container>(container),
                ItemReturner<Container>());
=======
    bool operator!=(const Iterator& other) const {
      return this->sub_iter != other.sub_iter;
>>>>>>> 7db88417
    }

    bool operator==(const Iterator& other) const {
      return !(*this != other);
    }

    void increment_iterator() {
      if (this->sub_iter != this->sub_end) {
        ++this->sub_iter;
        if (this->sub_iter != this->sub_end) {
          this->item.reset(*this->sub_iter);
        }
      }
    }

    bool exhausted() const {
      return !(this->sub_iter != this->sub_end);
    }

    typename Holder::reference get() {
      return this->item.get();
    }

<<<<<<< HEAD
    template <typename T>
    auto groupby(std::initializer_list<T> il) {
        return groupby(
                std::move(il),
                ItemReturner<std::initializer_list<T>>());
=======
    typename Holder::pointer get_ptr() {
      return this->item.get_ptr();
>>>>>>> 7db88417
    }

    key_func_ret next_key() {
      return (*this->key_func)(this->item.get());
    }

    void set_key_group_pair() {
      if (!this->current_key_group_pair) {
        this->current_key_group_pair.reset(
            new KeyGroupPair((*this->key_func)(this->item.get()),
                Group{*this, this->next_key()}));
      }
    }
  };

  class Group {
   private:
    friend Iterator;
    friend class GroupIterator;
    Iterator& owner;
    key_func_ret key;

    // completed is set if a Group is iterated through
    // completely.  It is checked in the destructor, and
    // if the Group has not been completed, the destructor
    // exhausts it.  This ensures that the next Group starts
    // at the correct position when the user short-circuits
    // iteration over a Group.
    // The move constructor sets the rvalue's completed
    // attribute to true, so its destructor doesn't do anything
    // when called.
    bool completed = false;

    Group(Iterator& in_owner, key_func_ret in_key)
        : owner(in_owner), key(in_key) {}

   public:
    ~Group() {
      if (!this->completed) {
        for (auto iter = this->begin(), end = this->end(); iter != end;
             ++iter) {
        }
      }
    }

    // move-constructible, non-copy-constructible, non-assignable
    Group(Group&& other)
        : owner(other.owner), key{other.key}, completed{other.completed} {
      other.completed = true;
    }

    class GroupIterator : public std::iterator<std::input_iterator_tag,
                              iterator_traits_deref<Container>> {
     private:
      typename std::remove_reference<key_func_ret>::type* key;
      Group* group_p;

      bool not_at_end() {
        return !this->group_p->owner.exhausted()
               && this->group_p->owner.next_key() == *this->key;
      }

     public:
      GroupIterator(Group* in_group_p, key_func_ret& in_key)
          : key{&in_key}, group_p{in_group_p} {}

      bool operator!=(const GroupIterator& other) const {
        return !(*this == other);
      }

      bool operator==(const GroupIterator& other) const {
        return this->group_p == other.group_p;
      }

      GroupIterator& operator++() {
        this->group_p->owner.increment_iterator();
        if (!this->not_at_end()) {
          this->group_p->completed = true;
          this->group_p = nullptr;
        }
        return *this;
      }

      GroupIterator operator++(int) {
        auto ret = *this;
        ++*this;
        return ret;
      }

      iterator_deref<Container> operator*() {
        return this->group_p->owner.get();
      }

      typename Holder::pointer operator->() {
        return this->group_p->owner.get_ptr();
      }
    };

    GroupIterator begin() {
      return {this, key};
    }

    GroupIterator end() {
      return {nullptr, key};
    }
  };

  Iterator begin() {
    return {
        std::begin(this->container), std::end(this->container), this->key_func};
  }

  Iterator end() {
    return {
        std::end(this->container), std::end(this->container), this->key_func};
  }
};

template <typename Container, typename KeyFunc>
iter::impl::GroupProducer<Container, KeyFunc> iter::groupby(
    Container&& container, KeyFunc key_func) {
  return {std::forward<Container>(container), key_func};
}

template <typename T, typename KeyFunc>
iter::impl::GroupProducer<std::initializer_list<T>, KeyFunc> iter::groupby(
    std::initializer_list<T> il, KeyFunc key_func) {
  return {std::move(il), key_func};
}

namespace iter {
  namespace detail {
    // Takes something and returns it, used for default key of comparing
    // items in the sequence directly
    template <typename Container>
    class ItemReturner {
     public:
      impl::iterator_deref<Container> operator()(
          impl::iterator_deref<Container> item) const {
        return item;
      }
    };
  }

  template <typename Container>
  auto groupby(Container&& container) -> decltype(groupby(
      std::forward<Container>(container), detail::ItemReturner<Container>())) {
    return groupby(
        std::forward<Container>(container), detail::ItemReturner<Container>());
  }

  template <typename T>
  auto groupby(std::initializer_list<T> il) -> decltype(groupby(
      std::move(il), detail::ItemReturner<std::initializer_list<T>>())) {
    return groupby(
        std::move(il), detail::ItemReturner<std::initializer_list<T>>());
  }
}

#endif<|MERGE_RESOLUTION|>--- conflicted
+++ resolved
@@ -36,8 +36,7 @@
   friend GroupProducer<std::initializer_list<T>, KF> iter::groupby(
       std::initializer_list<T>, KF);
 
-  using key_func_ret =
-      typename std::result_of<KeyFunc(iterator_deref<Container>)>::type;
+  using key_func_ret = std::result_of_t<KeyFunc(iterator_deref<Container>)>;
 
   GroupProducer(Container&& in_container, KeyFunc in_key_func)
       : container(std::forward<Container>(in_container)),
@@ -90,282 +89,7 @@
       return *this;
     }
 
-<<<<<<< HEAD
-    template <typename Container, typename KeyFunc>
-    class GroupBy  {
-        private:
-            Container container;
-            KeyFunc key_func;
-
-            friend GroupBy groupby<Container, KeyFunc>(Container&&, KeyFunc);
-
-            template <typename T, typename KF>
-            friend GroupBy<std::initializer_list<T>, KF> groupby(
-                    std::initializer_list<T>, KF);
-
-            using key_func_ret = 
-                std::result_of_t<KeyFunc(iterator_deref<Container>)>;
-
-            GroupBy(Container&& in_container, KeyFunc in_key_func)
-                : container(std::forward<Container>(in_container)),
-                key_func(in_key_func)
-            { }
-
-        public:
-            GroupBy() = delete;
-            GroupBy(const GroupBy&) = delete;
-            GroupBy& operator=(const GroupBy&) = delete;
-            GroupBy& operator=(GroupBy&&) = delete;
-
-            GroupBy(GroupBy&&) = default;
-
-            class Iterator;
-            class Group;
-
-        private:
-            using KeyGroupPair =
-                std::pair<key_func_ret, Group>;
-            using Holder = DerefHolder<iterator_deref<Container>>;
-        public:
-
-            class Iterator 
-                : public std::iterator<std::input_iterator_tag, KeyGroupPair>
-            {
-                private:
-                    iterator_type<Container> sub_iter;
-                    iterator_type<Container> sub_end;
-                    Holder item;
-                    KeyFunc *key_func;
-
-                    std::unique_ptr<KeyGroupPair> current_key_group_pair;
-
-                public:
-                    Iterator(iterator_type<Container>&& si,
-                              iterator_type<Container>&& end,
-                              KeyFunc& in_key_func)
-                        : sub_iter{std::move(si)},
-                        sub_end{std::move(end)},
-                        key_func(&in_key_func)
-                    {
-                        if (this->sub_iter != this->sub_end) {
-                            this->item.reset(*this->sub_iter);
-                        }
-                    }
-
-                    Iterator(const Iterator& other)
-                        : sub_iter{other.sub_iter},
-                        sub_end{other.sub_end},
-                        item{other.item},
-                        key_func{other.key_func}
-                    { }
-
-                    Iterator& operator=(const Iterator& other) {
-                        if (this == &other) return *this;
-                        this->sub_iter = other.sub_iter;
-                        this->sub_end = other.sub_end;
-                        this->item = other.item;
-                        this->key_func = other.key_func;
-                        this->current_key_group_pair.reset();
-                        return *this;
-                    }
-
-                    ~Iterator() =default;
-
-                    // NOTE the implicitly generated move constructor would
-                    // be wrong
-
-                    KeyGroupPair& operator*() {
-                        set_key_group_pair();
-                        return *this->current_key_group_pair;
-                    }
-
-                    KeyGroupPair *operator->() {
-                        set_key_group_pair();
-                        return this->current_key_group_pair.get();
-                    }
-
-                    Iterator& operator++() { 
-                        if (!this->current_key_group_pair) {
-                            this->set_key_group_pair();
-                        }
-                        this->current_key_group_pair.reset();
-                        return *this;
-                    }
-
-                    Iterator operator++(int) {
-                        auto ret = *this;
-                        ++*this;
-                        return ret;
-                    }
-
-                    bool operator!=(const Iterator& other) const {
-                        return this->sub_iter != other.sub_iter;
-                    }
-
-                    bool operator==(const Iterator& other) const {
-                        return !(*this != other);
-                    }
-
-                    void increment_iterator() {
-                        if (this->sub_iter != this->sub_end) {
-                            ++this->sub_iter;
-                            if (this->sub_iter != this->sub_end) {
-                                this->item.reset(*this->sub_iter);
-                            }
-                        }
-                    }
-
-                    bool exhausted() const {
-                        return !(this->sub_iter != this->sub_end);
-                    }
-
-                    typename Holder::reference get() {
-                        return this->item.get();
-                    }
-
-                    typename Holder::pointer get_ptr() {
-                        return this->item.get_ptr();
-                    }
-
-                    key_func_ret next_key() {
-                        return (*this->key_func)(this->item.get());
-                    }
-
-                    void set_key_group_pair() {
-                        if (!this->current_key_group_pair) {
-                            this->current_key_group_pair.reset(
-                                    new KeyGroupPair(
-                                        (*this->key_func)(this->item.get()),
-                                        Group{*this, this->next_key()}));
-                        }
-                    }
-
-            };
-
-
-            class Group {
-                private:
-                    friend Iterator;
-                    friend class GroupIterator;
-                    Iterator& owner;
-                    key_func_ret key;
-
-                    // completed is set if a Group is iterated through
-                    // completely.  It is checked in the destructor, and
-                    // if the Group has not been completed, the destructor
-                    // exhausts it.  This ensures that the next Group starts
-                    // at the correct position when the user short-circuits
-                    // iteration over a Group.
-                    // The move constructor sets the rvalue's completed
-                    // attribute to true, so its destructor doesn't do anything
-                    // when called.
-                    bool completed = false;
-
-                    Group(Iterator& in_owner, key_func_ret in_key) :
-                        owner(in_owner),
-                        key(in_key)
-                    { }
-
-                public:
-                    ~Group() {
-                        if (!this->completed) {
-                            for (auto iter = this->begin(), end = this->end();
-                                    iter != end;
-                                    ++iter) { }
-                        }
-                    }
-                           
-                    // move-constructible, non-copy-constructible,
-                    // non-assignable
-                    Group() = delete;
-                    Group(const Group&) = default;
-                    Group& operator=(const Group&) = delete;
-                    Group& operator=(Group&&) = delete;
-
-                    Group(Group&& other)
-                            : owner{other.owner},
-                            key{other.key},
-                            completed{other.completed} {
-                        other.completed = true;
-                    }
-
-                    class GroupIterator 
-                        : public std::iterator<std::input_iterator_tag,
-                                iterator_traits_deref<Container>>
-                    {
-                        private:
-                            std::remove_reference_t<key_func_ret> *key;
-                            Group *group_p;
-
-                            bool not_at_end() {
-                                return !this->group_p->owner.exhausted()&&
-                                    this->group_p->owner.next_key() == *this->key;
-                            }
-
-                        public:
-                            GroupIterator(Group *in_group_p,
-                                          key_func_ret& in_key)
-                                : key{&in_key},
-                                group_p{in_group_p}
-                            { }
-
-                            bool operator!=(const GroupIterator& other) const {
-                                return !(*this == other);
-                            }
-
-                            bool operator==(const GroupIterator& other) const {
-                                return this->group_p == other.group_p;
-                            }
-
-                            GroupIterator& operator++() {
-                                this->group_p->owner.increment_iterator();
-                                if (!this->not_at_end()) {
-                                    this->group_p->completed = true;
-                                    this->group_p = nullptr;
-                                }
-                                return *this;
-                            }
-
-                            GroupIterator operator++(int) {
-                                auto ret = *this;
-                                ++*this;
-                                return ret;
-                            }
-
-                            iterator_deref<Container> operator*() {
-                                return this->group_p->owner.get();
-                            }
-
-                            typename Holder::pointer operator->() {
-                                return this->group_p->owner.get_ptr();
-                            }
-                    };
-
-                    GroupIterator begin() {
-                        return {this, key};
-                    }
-
-                    GroupIterator end() {
-                        return {nullptr, key};
-                    }
-
-            };
-
-
-            Iterator begin() {
-                return {std::begin(this->container),
-                        std::end(this->container),
-                        this->key_func};
-            }
-
-            Iterator end() {
-                return {std::end(this->container),
-                        std::end(this->container),
-                        this->key_func};
-            }
-=======
     ~Iterator() = default;
->>>>>>> 7db88417
 
     // NOTE the implicitly generated move constructor would
     // be wrong
@@ -394,15 +118,8 @@
       return ret;
     }
 
-<<<<<<< HEAD
-    template <typename Container>
-    auto groupby(Container&& container) {
-        return groupby(std::forward<Container>(container),
-                ItemReturner<Container>());
-=======
     bool operator!=(const Iterator& other) const {
       return this->sub_iter != other.sub_iter;
->>>>>>> 7db88417
     }
 
     bool operator==(const Iterator& other) const {
@@ -426,16 +143,8 @@
       return this->item.get();
     }
 
-<<<<<<< HEAD
-    template <typename T>
-    auto groupby(std::initializer_list<T> il) {
-        return groupby(
-                std::move(il),
-                ItemReturner<std::initializer_list<T>>());
-=======
     typename Holder::pointer get_ptr() {
       return this->item.get_ptr();
->>>>>>> 7db88417
     }
 
     key_func_ret next_key() {
@@ -444,9 +153,9 @@
 
     void set_key_group_pair() {
       if (!this->current_key_group_pair) {
-        this->current_key_group_pair.reset(
-            new KeyGroupPair((*this->key_func)(this->item.get()),
-                Group{*this, this->next_key()}));
+        this->current_key_group_pair =
+            std::make_unique<KeyGroupPair>((*this->key_func)(this->item.get()),
+                Group{*this, this->next_key()});
       }
     }
   };
@@ -490,7 +199,7 @@
     class GroupIterator : public std::iterator<std::input_iterator_tag,
                               iterator_traits_deref<Container>> {
      private:
-      typename std::remove_reference<key_func_ret>::type* key;
+      std::remove_reference_t<key_func_ret>* key;
       Group* group_p;
 
       bool not_at_end() {
@@ -581,15 +290,13 @@
   }
 
   template <typename Container>
-  auto groupby(Container&& container) -> decltype(groupby(
-      std::forward<Container>(container), detail::ItemReturner<Container>())) {
+  auto groupby(Container&& container) {
     return groupby(
         std::forward<Container>(container), detail::ItemReturner<Container>());
   }
 
   template <typename T>
-  auto groupby(std::initializer_list<T> il) -> decltype(groupby(
-      std::move(il), detail::ItemReturner<std::initializer_list<T>>())) {
+  auto groupby(std::initializer_list<T> il) {
     return groupby(
         std::move(il), detail::ItemReturner<std::initializer_list<T>>());
   }
