#ifndef ITER_ZIP_HPP_
#define ITER_ZIP_HPP_

#include "iterbase.hpp"

#include <iterator>
#include <tuple>
#include <utility>
#include <algorithm>

namespace iter {

<<<<<<< HEAD
    template <typename TupleType, std::size_t... Is>
    class Zipped;
=======
    // specialization for at least 1 template argument
    template <typename Container, typename... RestContainers>
    class Zipped <Container, RestContainers...> {
        using ZipIterDeref =
            std::tuple<iterator_deref<Container>,
                iterator_deref<RestContainers>...>;

        friend Zipped zip<Container, RestContainers...>(
                Container&&, RestContainers&&...);
>>>>>>> 8a9eb980

    template <typename TupleType, std::size_t... Is>
    Zipped<TupleType, Is...> zip_impl(TupleType&&, std::index_sequence<Is...>);

    template <typename TupleType, std::size_t... Is>
    class Zipped {
        private:
<<<<<<< HEAD
            TupleType containers;
            friend Zipped zip_impl<TupleType, Is...>(
                    TupleType&&, std::index_sequence<Is...>);
=======
            Container container;
            Zipped<RestContainers...> rest_zipped;
            Zipped(Container&& container, RestContainers&&... rest)
                : container(std::forward<Container>(container)),
                rest_zipped{std::forward<RestContainers>(rest)...}
            { }
>>>>>>> 8a9eb980

            Zipped(TupleType&& in_containers)
                : containers(std::move(in_containers))
            { }
        public:
<<<<<<< HEAD

            class Iterator {
=======
            class Iterator :
                public std::iterator<std::input_iterator_tag, ZipIterDeref>
        {
>>>>>>> 8a9eb980
                private:
                    iterator_tuple_type<TupleType> iters;

                public:
                    Iterator(iterator_tuple_type<TupleType>&& its)
                        : iters(std::move(its))
                    { }

                    Iterator& operator++() {
                        absorb(++std::get<Is>(this->iters)...);
                        return *this;
                    }

                    Iterator operator++(int) {
                        auto ret = *this;
                        ++*this;
                        return ret;
                    }

                    bool operator!=(const Iterator& other) const {
                        if (sizeof...(Is) == 0) return false;

                        bool results[] = { true,
                            (std::get<Is>(this->iters) !=
                                 std::get<Is>(other.iters))...
                        };
                        return std::all_of(
                                std::begin(results), std::end(results),
                                [](bool b){ return b; } );
                    }

<<<<<<< HEAD
                    auto operator*() {
                        return iterator_deref_tuple<TupleType>{
                            (*std::get<Is>(this->iters))...};
=======
                    bool operator==(const Iterator& other) const {
                        return !(*this != other);
                    }

                    auto operator*() ->
                        decltype(std::tuple_cat(
                                    std::tuple<iterator_deref<Container>>{
                                        *this->iter},
                                    *this->rest_iter))
                    {
                        return std::tuple_cat(
                                std::tuple<iterator_deref<Container>>{
                                    *this->iter},
                                *this->rest_iter);
>>>>>>> 8a9eb980
                    }
            };

            Iterator begin() {
                return {iterator_tuple_type<TupleType>{
                    std::begin(std::get<Is>(this->containers))...}};
            }

            Iterator end() {
                return {iterator_tuple_type<TupleType>{
                    std::end(std::get<Is>(this->containers))...}};
            }
    };

<<<<<<< HEAD
    template <typename TupleType, std::size_t... Is>
    Zipped<TupleType, Is...> zip_impl(
            TupleType&& in_containers, std::index_sequence<Is...>) {
        return {std::move(in_containers)};
    }
=======

    template <>
    class Zipped<> {
        public:
            class Iterator
                : public std::iterator<std::input_iterator_tag, std::tuple<>>
            {
                public:
                    constexpr static const bool is_base_iter = true;

                    Iterator() { }
                    Iterator(const Iterator&) { }
                    Iterator& operator=(const Iterator&) { return *this; }

                    Iterator& operator++() {
                        return *this;
                    }

                    Iterator operator++(int) {
                        return *this;
                    }

                    // if this were to return true, there would be no need
                    // for the is_base_iter static class attribute.
                    // However, returning false causes an empty zip() call
                    // to reach the "end" immediately. Returning true here
                    // instead results in an infinite loop in the zip() case
                    bool operator!=(const Iterator&) const {
                        return false;
                    }

                    bool operator==(const Iterator& other) const {
                        return !(*this != other);
                    }

                    std::tuple<> operator*() {
                        return std::tuple<>{};
                    }
            };

            Iterator begin() {
                return {};
            }

            Iterator end() {
                return {};
            }
    };
>>>>>>> 8a9eb980

    template <typename... Containers>
    auto zip(Containers&&... containers) {
        return zip_impl(std::tuple<Containers...>{
            std::forward<Containers>(containers)...},
            std::index_sequence_for<Containers...>{});
    }
}

#endif<|MERGE_RESOLUTION|>--- conflicted
+++ resolved
@@ -10,20 +10,8 @@
 
 namespace iter {
 
-<<<<<<< HEAD
     template <typename TupleType, std::size_t... Is>
     class Zipped;
-=======
-    // specialization for at least 1 template argument
-    template <typename Container, typename... RestContainers>
-    class Zipped <Container, RestContainers...> {
-        using ZipIterDeref =
-            std::tuple<iterator_deref<Container>,
-                iterator_deref<RestContainers>...>;
-
-        friend Zipped zip<Container, RestContainers...>(
-                Container&&, RestContainers&&...);
->>>>>>> 8a9eb980
 
     template <typename TupleType, std::size_t... Is>
     Zipped<TupleType, Is...> zip_impl(TupleType&&, std::index_sequence<Is...>);
@@ -31,31 +19,20 @@
     template <typename TupleType, std::size_t... Is>
     class Zipped {
         private:
-<<<<<<< HEAD
             TupleType containers;
             friend Zipped zip_impl<TupleType, Is...>(
                     TupleType&&, std::index_sequence<Is...>);
-=======
-            Container container;
-            Zipped<RestContainers...> rest_zipped;
-            Zipped(Container&& container, RestContainers&&... rest)
-                : container(std::forward<Container>(container)),
-                rest_zipped{std::forward<RestContainers>(rest)...}
-            { }
->>>>>>> 8a9eb980
+
+            using ZipIterDeref = iterator_deref_tuple<TupleType>;
 
             Zipped(TupleType&& in_containers)
                 : containers(std::move(in_containers))
             { }
         public:
-<<<<<<< HEAD
 
-            class Iterator {
-=======
-            class Iterator :
-                public std::iterator<std::input_iterator_tag, ZipIterDeref>
-        {
->>>>>>> 8a9eb980
+            class Iterator
+                : public std::iterator<std::input_iterator_tag, ZipIterDeref>
+            {
                 private:
                     iterator_tuple_type<TupleType> iters;
 
@@ -87,26 +64,12 @@
                                 [](bool b){ return b; } );
                     }
 
-<<<<<<< HEAD
-                    auto operator*() {
-                        return iterator_deref_tuple<TupleType>{
-                            (*std::get<Is>(this->iters))...};
-=======
                     bool operator==(const Iterator& other) const {
                         return !(*this != other);
                     }
 
-                    auto operator*() ->
-                        decltype(std::tuple_cat(
-                                    std::tuple<iterator_deref<Container>>{
-                                        *this->iter},
-                                    *this->rest_iter))
-                    {
-                        return std::tuple_cat(
-                                std::tuple<iterator_deref<Container>>{
-                                    *this->iter},
-                                *this->rest_iter);
->>>>>>> 8a9eb980
+                    ZipIterDeref operator*() {
+                        return ZipIterDeref{(*std::get<Is>(this->iters))...};
                     }
             };
 
@@ -121,62 +84,11 @@
             }
     };
 
-<<<<<<< HEAD
     template <typename TupleType, std::size_t... Is>
     Zipped<TupleType, Is...> zip_impl(
             TupleType&& in_containers, std::index_sequence<Is...>) {
         return {std::move(in_containers)};
     }
-=======
-
-    template <>
-    class Zipped<> {
-        public:
-            class Iterator
-                : public std::iterator<std::input_iterator_tag, std::tuple<>>
-            {
-                public:
-                    constexpr static const bool is_base_iter = true;
-
-                    Iterator() { }
-                    Iterator(const Iterator&) { }
-                    Iterator& operator=(const Iterator&) { return *this; }
-
-                    Iterator& operator++() {
-                        return *this;
-                    }
-
-                    Iterator operator++(int) {
-                        return *this;
-                    }
-
-                    // if this were to return true, there would be no need
-                    // for the is_base_iter static class attribute.
-                    // However, returning false causes an empty zip() call
-                    // to reach the "end" immediately. Returning true here
-                    // instead results in an infinite loop in the zip() case
-                    bool operator!=(const Iterator&) const {
-                        return false;
-                    }
-
-                    bool operator==(const Iterator& other) const {
-                        return !(*this != other);
-                    }
-
-                    std::tuple<> operator*() {
-                        return std::tuple<>{};
-                    }
-            };
-
-            Iterator begin() {
-                return {};
-            }
-
-            Iterator end() {
-                return {};
-            }
-    };
->>>>>>> 8a9eb980
 
     template <typename... Containers>
     auto zip(Containers&&... containers) {
