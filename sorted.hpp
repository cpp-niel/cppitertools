#ifndef ITER_SORTED_HPP_
#define ITER_SORTED_HPP_

#include "iterbase.hpp"
#include "iteratoriterator.hpp"

#include <iterator>
#include <algorithm>
#include <vector>

namespace iter {
    template <typename Container>
    class Sorted;

    template <typename Container, typename CompareFunc>
    Sorted<Container> sorted(Container&&, CompareFunc);

    template <typename Container>
    class Sorted  {
        private:
            using IterIterWrap =
                IterIterWrapper<std::vector<iterator_type<Container>>>;
            using ItIt = iterator_type<IterIterWrap>;

            template <typename C, typename F>
            friend Sorted<C> sorted(C&&, F);

            Container container;
            IterIterWrap sorted_iters;

            template <typename CompareFunc>
            Sorted(Container&& in_container, CompareFunc compare_func)
                : container(std::forward<Container>(in_container))
            {
                // Fill the sorted_iters vector with an iterator to each
                // element in the container
                for (auto iter = std::begin(this->container);
                        iter != std::end(this->container);
                        ++iter) {
                    this->sorted_iters.get().push_back(iter);
                }

                // sort by comparing the elements that the iterators point to
                std::sort(std::begin(sorted_iters.get()),
                        std::end(sorted_iters.get()),
                        [compare_func] (const iterator_type<Container>& it1,
                            const iterator_type<Container>& it2)
                        { return compare_func(*it1, *it2); });
            }

        public:

            ItIt begin() {
                return std::begin(sorted_iters);
                
            }

            ItIt end() {
                return std::end(sorted_iters);
            }
    };

    template <typename Container, typename CompareFunc>
    Sorted<Container> sorted(
            Container&& container, CompareFunc compare_func) {
        return {std::forward<Container>(container), compare_func};
    }

    template <typename Container>
<<<<<<< HEAD
    auto sorted(Container&& container) {
        return sorted(std::forward<Container>(container),
                std::less<iterator_deref<Container>>());
    }
=======
    auto sorted(Container&& container) ->
             decltype(sorted(std::forward<Container>(container),
                         std::less<const_iterator_deref<Container>>()))
     {
         return sorted(std::forward<Container>(container),
                 std::less<const_iterator_deref<Container>>());
     }
>>>>>>> 0477efb3

}

#endif<|MERGE_RESOLUTION|>--- conflicted
+++ resolved
@@ -52,7 +52,6 @@
 
             ItIt begin() {
                 return std::begin(sorted_iters);
-                
             }
 
             ItIt end() {
@@ -67,20 +66,10 @@
     }
 
     template <typename Container>
-<<<<<<< HEAD
     auto sorted(Container&& container) {
-        return sorted(std::forward<Container>(container),
-                std::less<iterator_deref<Container>>());
-    }
-=======
-    auto sorted(Container&& container) ->
-             decltype(sorted(std::forward<Container>(container),
-                         std::less<const_iterator_deref<Container>>()))
-     {
          return sorted(std::forward<Container>(container),
                  std::less<const_iterator_deref<Container>>());
      }
->>>>>>> 0477efb3
 
 }
 
