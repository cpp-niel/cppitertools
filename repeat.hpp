#ifndef ITER_REPEAT_HPP_
#define ITER_REPEAT_HPP_

#include <iterator>
#include <type_traits>
#include <utility>

namespace iter {
  namespace impl {
    template <typename T>
    class RepeaterWithCount;

    // forward isn't constexpr until c++14
    template <typename T>
    constexpr T&& forward(typename std::remove_reference<T>::type& t) {
      return static_cast<T&&>(t);
    }

    template <typename T>
<<<<<<< HEAD
    class RepeaterWithCount {
        friend RepeaterWithCount repeat<T>(T&&, int);
        private:
            using TPlain = std::remove_reference_t<T>;
            T elem;
            int count;

            constexpr RepeaterWithCount(T e, int c)
                : elem(std::forward<T>(e)),
                count{c}
            { }

        public:
            class Iterator
                : public std::iterator<std::input_iterator_tag, const TPlain>
            {
                private:
                    const TPlain *elem;
                    int count;
                public:
                    constexpr Iterator(const TPlain* e, int c)
                        : elem{e},
                        count{c}
                    { }

                    Iterator& operator++() {
                        --this->count;
                        return *this;
                    }

                    Iterator operator++(int) {
                        auto ret = *this;
                        ++*this;
                        return ret;
                    }

                    constexpr bool operator!=(const Iterator& other) const {
                        return !(*this == other);
                    }

                    constexpr bool operator==(const Iterator& other) const {
                        return this->count == other.count;
                    }

                    constexpr const TPlain& operator*() const {
                        return *this->elem;
                    }

                    constexpr const TPlain* operator->() const {
                        return this->elem;
                    }
            };

            constexpr Iterator begin() const {
                return {&this->elem, this->count};
            }

            constexpr Iterator end() const {
                return {&this->elem, 0};
            }

    };
        
    template <typename T>
    constexpr RepeaterWithCount<T> repeat(T&& e, int count) {
        return {std::forward<T>(e), count < 0 ? 0 : count};
=======
    constexpr T&& forward(typename std::remove_reference<T>::type&& t) {
      return static_cast<T&&>(t);
    }
  }

  template <typename T>
  constexpr impl::RepeaterWithCount<T> repeat(T&&, int);
}

template <typename T>
class iter::impl::RepeaterWithCount {
  // see stackoverflow.com/questions/32174186/ about why this isn't
  // declaring just a specialization as friend
  template <typename U>
  friend constexpr RepeaterWithCount<U> iter::repeat(U&&, int);

 private:
  T elem;
  int count;

  constexpr RepeaterWithCount(T e, int c)
      : elem(impl::forward<T>(e)), count{c} {}

  using TPlain = typename std::remove_reference<T>::type;

 public:
  RepeaterWithCount(RepeaterWithCount&&) = default;

  class Iterator : public std::iterator<std::input_iterator_tag, const TPlain> {
   private:
    const TPlain* elem;
    int count;

   public:
    constexpr Iterator(const TPlain* e, int c) : elem{e}, count{c} {}

    Iterator& operator++() {
      --this->count;
      return *this;
>>>>>>> 7db88417
    }

    Iterator operator++(int) {
      auto ret = *this;
      ++*this;
      return ret;
    }

    constexpr bool operator!=(const Iterator& other) const {
      return !(*this == other);
    }

    constexpr bool operator==(const Iterator& other) const {
      return this->count == other.count;
    }

    constexpr const TPlain& operator*() const {
      return *this->elem;
    }

    constexpr const TPlain* operator->() const {
      return this->elem;
    }
  };

  constexpr Iterator begin() const {
    return {&this->elem, this->count};
  }

  constexpr Iterator end() const {
    return {&this->elem, 0};
  }
};

template <typename T>
constexpr iter::impl::RepeaterWithCount<T> iter::repeat(T&& e, int count) {
  return {impl::forward<T>(e), count < 0 ? 0 : count};
}

namespace iter {
  namespace impl {
    template <typename T>
    class Repeater;
  }

  template <typename T>
  constexpr impl::Repeater<T> repeat(T&&);
}

<<<<<<< HEAD
    template <typename T>
    class Repeater{
        friend Repeater repeat<T>(T&&);
        private:
            using TPlain = typename std::remove_reference<T>::type;
            T elem;

            constexpr Repeater(T e)
                : elem(std::forward<T>(e))
            { }
        public:
            class Iterator
                : public std::iterator<std::input_iterator_tag, const TPlain>
            {
                private:
                    const TPlain *elem;

                public:
                    constexpr Iterator(const TPlain* e)
                        : elem{e}
                    { }

                    constexpr const Iterator& operator++() const {
                        return *this;
                    }

                    constexpr Iterator operator++(int) const {
                        return *this;
                    }

                    constexpr bool operator!=(const Iterator&) const {
                        return true;
                    }

                    constexpr bool operator==(const Iterator&) const {
                        return false;
                    }

                    constexpr const TPlain& operator*() const {
                        return *this->elem;
                    }

                    constexpr const TPlain* operator->() const {
                        return this->elem;
                    }
            };


            constexpr Iterator begin() const {
                return {&this->elem};
            }

            constexpr Iterator end() const {
                return {nullptr};
            }
    };
=======
template <typename T>
class iter::impl::Repeater {
  template <typename U>
  friend constexpr Repeater<U> iter::repeat(U&&);
>>>>>>> 7db88417

 private:
  using TPlain = typename std::remove_reference<T>::type;
  T elem;

  constexpr Repeater(T e) : elem(impl::forward<T>(e)) {}

 public:
  Repeater(Repeater&&) = default;

  class Iterator : public std::iterator<std::input_iterator_tag, const TPlain> {
   private:
    const TPlain* elem;

   public:
    constexpr Iterator(const TPlain* e) : elem{e} {}

    constexpr const Iterator& operator++() const {
      return *this;
    }

    constexpr Iterator operator++(int) const {
      return *this;
    }

    constexpr bool operator!=(const Iterator&) const {
      return true;
    }

    constexpr bool operator==(const Iterator&) const {
      return false;
    }

    constexpr const TPlain& operator*() const {
      return *this->elem;
    }

    constexpr const TPlain* operator->() const {
      return this->elem;
    }
  };

  constexpr Iterator begin() const {
    return {&this->elem};
  }

  constexpr Iterator end() const {
    return {nullptr};
  }
};

template <typename T>
constexpr iter::impl::Repeater<T> iter::repeat(T&& e) {
  return {impl::forward<T>(e)};
}

#endif<|MERGE_RESOLUTION|>--- conflicted
+++ resolved
@@ -9,85 +9,6 @@
   namespace impl {
     template <typename T>
     class RepeaterWithCount;
-
-    // forward isn't constexpr until c++14
-    template <typename T>
-    constexpr T&& forward(typename std::remove_reference<T>::type& t) {
-      return static_cast<T&&>(t);
-    }
-
-    template <typename T>
-<<<<<<< HEAD
-    class RepeaterWithCount {
-        friend RepeaterWithCount repeat<T>(T&&, int);
-        private:
-            using TPlain = std::remove_reference_t<T>;
-            T elem;
-            int count;
-
-            constexpr RepeaterWithCount(T e, int c)
-                : elem(std::forward<T>(e)),
-                count{c}
-            { }
-
-        public:
-            class Iterator
-                : public std::iterator<std::input_iterator_tag, const TPlain>
-            {
-                private:
-                    const TPlain *elem;
-                    int count;
-                public:
-                    constexpr Iterator(const TPlain* e, int c)
-                        : elem{e},
-                        count{c}
-                    { }
-
-                    Iterator& operator++() {
-                        --this->count;
-                        return *this;
-                    }
-
-                    Iterator operator++(int) {
-                        auto ret = *this;
-                        ++*this;
-                        return ret;
-                    }
-
-                    constexpr bool operator!=(const Iterator& other) const {
-                        return !(*this == other);
-                    }
-
-                    constexpr bool operator==(const Iterator& other) const {
-                        return this->count == other.count;
-                    }
-
-                    constexpr const TPlain& operator*() const {
-                        return *this->elem;
-                    }
-
-                    constexpr const TPlain* operator->() const {
-                        return this->elem;
-                    }
-            };
-
-            constexpr Iterator begin() const {
-                return {&this->elem, this->count};
-            }
-
-            constexpr Iterator end() const {
-                return {&this->elem, 0};
-            }
-
-    };
-        
-    template <typename T>
-    constexpr RepeaterWithCount<T> repeat(T&& e, int count) {
-        return {std::forward<T>(e), count < 0 ? 0 : count};
-=======
-    constexpr T&& forward(typename std::remove_reference<T>::type&& t) {
-      return static_cast<T&&>(t);
-    }
   }
 
   template <typename T>
@@ -106,7 +27,7 @@
   int count;
 
   constexpr RepeaterWithCount(T e, int c)
-      : elem(impl::forward<T>(e)), count{c} {}
+      : elem(std::forward<T>(e)), count{c} {}
 
   using TPlain = typename std::remove_reference<T>::type;
 
@@ -124,7 +45,6 @@
     Iterator& operator++() {
       --this->count;
       return *this;
->>>>>>> 7db88417
     }
 
     Iterator operator++(int) {
@@ -161,7 +81,7 @@
 
 template <typename T>
 constexpr iter::impl::RepeaterWithCount<T> iter::repeat(T&& e, int count) {
-  return {impl::forward<T>(e), count < 0 ? 0 : count};
+  return {std::forward<T>(e), count < 0 ? 0 : count};
 }
 
 namespace iter {
@@ -174,75 +94,16 @@
   constexpr impl::Repeater<T> repeat(T&&);
 }
 
-<<<<<<< HEAD
-    template <typename T>
-    class Repeater{
-        friend Repeater repeat<T>(T&&);
-        private:
-            using TPlain = typename std::remove_reference<T>::type;
-            T elem;
-
-            constexpr Repeater(T e)
-                : elem(std::forward<T>(e))
-            { }
-        public:
-            class Iterator
-                : public std::iterator<std::input_iterator_tag, const TPlain>
-            {
-                private:
-                    const TPlain *elem;
-
-                public:
-                    constexpr Iterator(const TPlain* e)
-                        : elem{e}
-                    { }
-
-                    constexpr const Iterator& operator++() const {
-                        return *this;
-                    }
-
-                    constexpr Iterator operator++(int) const {
-                        return *this;
-                    }
-
-                    constexpr bool operator!=(const Iterator&) const {
-                        return true;
-                    }
-
-                    constexpr bool operator==(const Iterator&) const {
-                        return false;
-                    }
-
-                    constexpr const TPlain& operator*() const {
-                        return *this->elem;
-                    }
-
-                    constexpr const TPlain* operator->() const {
-                        return this->elem;
-                    }
-            };
-
-
-            constexpr Iterator begin() const {
-                return {&this->elem};
-            }
-
-            constexpr Iterator end() const {
-                return {nullptr};
-            }
-    };
-=======
 template <typename T>
 class iter::impl::Repeater {
   template <typename U>
   friend constexpr Repeater<U> iter::repeat(U&&);
->>>>>>> 7db88417
 
  private:
   using TPlain = typename std::remove_reference<T>::type;
   T elem;
 
-  constexpr Repeater(T e) : elem(impl::forward<T>(e)) {}
+  constexpr Repeater(T e) : elem(std::forward<T>(e)) {}
 
  public:
   Repeater(Repeater&&) = default;
@@ -290,7 +151,7 @@
 
 template <typename T>
 constexpr iter::impl::Repeater<T> iter::repeat(T&& e) {
-  return {impl::forward<T>(e)};
+  return {std::forward<T>(e)};
 }
 
 #endif