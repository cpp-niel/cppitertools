--- conflicted
+++ resolved
@@ -16,10 +16,7 @@
     class RepeaterWithCount {
         friend RepeaterWithCount repeat<T>(T&&, int);
         private:
-<<<<<<< HEAD
             using TPlain = std::remove_reference_t<T>;
-=======
->>>>>>> d315cee4
             T elem;
             int count;
 
@@ -28,7 +25,6 @@
                 count{c}
             { }
 
-            using TPlain = typename std::remove_reference<T>::type;
         public:
             class Iterator
                 : public std::iterator<std::input_iterator_tag, const TPlain>
@@ -70,11 +66,11 @@
                     }
             };
 
-            constexpr Iterator begin() {
+            constexpr Iterator begin() const {
                 return {&this->elem, this->count};
             }
 
-            constexpr Iterator end() {
+            constexpr Iterator end() const {
                 return {&this->elem, 0};
             }
 
@@ -139,11 +135,11 @@
             };
 
 
-            constexpr Iterator begin() {
+            constexpr Iterator begin() const {
                 return {&this->elem};
             }
 
-            constexpr Iterator end() {
+            constexpr Iterator end() const {
                 return {nullptr};
             }
     };
