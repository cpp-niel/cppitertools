--- conflicted
+++ resolved
@@ -70,15 +70,11 @@
                         return {this->index, *this->sub_iter};
                     }
 
-<<<<<<< HEAD
                     ArrowProxy<IterYield> operator->() {
                         return {**this};
                     }
 
-                    Iterator& operator++() { 
-=======
                     Iterator& operator++() {
->>>>>>> c8a953e8
                         ++this->sub_iter;
                         ++this->index;
                         return *this;
