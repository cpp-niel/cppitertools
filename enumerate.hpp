#ifndef ITER_ENUMERATE_H_
#define ITER_ENUMERATE_H_

#include "internal/iterator_wrapper.hpp"
#include "internal/iterbase.hpp"

#include <functional>
#include <initializer_list>
#include <iterator>
#include <tuple>
#include <type_traits>
#include <utility>

namespace iter {
  namespace impl {
    template <typename Index, typename Elem>
    using EnumBasePair = std::pair<Index, Elem>;

    // "yielded" by the Enumerable::Iterator.  Has a .index, and a
    // .element referencing the value yielded by the subiterator
    template <typename Index, typename Elem>
    class EnumIterYield : public EnumBasePair<Index, Elem> {
      using BasePair = EnumBasePair<Index, Elem>;
      using BasePair::BasePair;

     public:
<<<<<<< HEAD
      typename BasePair::first_type& index = BasePair::first;
=======
      typename BasePair::first_type index = BasePair::first;
>>>>>>> d990df92
      typename BasePair::second_type& element = BasePair::second;
    };

    template <typename Container, typename Index>
    class Enumerable;

    using EnumerateFn = IterToolFnOptionalBindSecond<Enumerable, std::size_t>;
  }
  constexpr impl::EnumerateFn enumerate{};
}

namespace std {
  template <typename Index, typename Elem>
  class tuple_size<iter::impl::EnumIterYield<Index, Elem>>
      : public tuple_size<iter::impl::EnumBasePair<Index, Elem>> {};

  template <std::size_t N, typename Index, typename Elem>
  class tuple_element<N, iter::impl::EnumIterYield<Index, Elem>>
      : public tuple_element<N, iter::impl::EnumBasePair<Index, Elem>> {};
}

template <typename Container, typename Index>
class iter::impl::Enumerable {
 private:
  Container container_;
  const Index start_;

  friend EnumerateFn;

  // Value constructor for use only in the enumerate function
  Enumerable(Container&& container, Index start)
      : container_(std::forward<Container>(container)), start_{start} {}

 public:
  Enumerable(Enumerable&&) = default;

  using IterYield = EnumIterYield<Index, iterator_deref<Container>>;

  //  Holds an iterator of the contained type and an Index for the
  //  index_.  Each call to ++ increments both of these data members.
  //  Each dereference returns an IterYield.
  class Iterator : public std::iterator<std::input_iterator_tag, IterYield> {
   private:
    IteratorWrapper<Container> sub_iter_;
    Index index_;

   public:
    Iterator(IteratorWrapper<Container>&& sub_iter, Index start)
        : sub_iter_{std::move(sub_iter)}, index_{start} {}

    IterYield operator*() {
      return {index_, *sub_iter_};
    }

    ArrowProxy<IterYield> operator->() {
      return {**this};
    }

    Iterator& operator++() {
      ++sub_iter_;
      ++index_;
      return *this;
    }

    Iterator operator++(int) {
      auto ret = *this;
      ++*this;
      return ret;
    }

    bool operator!=(const Iterator& other) const {
      return sub_iter_ != other.sub_iter_;
    }

    bool operator==(const Iterator& other) const {
      return !(*this != other);
    }
  };

  Iterator begin() {
    return {get_begin(container_), start_};
  }

  Iterator end() {
    return {get_end(container_), start_};
  }
};
#endif<|MERGE_RESOLUTION|>--- conflicted
+++ resolved
@@ -24,11 +24,7 @@
       using BasePair::BasePair;
 
      public:
-<<<<<<< HEAD
-      typename BasePair::first_type& index = BasePair::first;
-=======
       typename BasePair::first_type index = BasePair::first;
->>>>>>> d990df92
       typename BasePair::second_type& element = BasePair::second;
     };
 
