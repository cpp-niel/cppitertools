--- conflicted
+++ resolved
@@ -7,144 +7,10 @@
 #include <utility>
 
 namespace iter {
-<<<<<<< HEAD
-    template <typename MapFunc, typename... Containers>
-    decltype(auto) imap(MapFunc map_func, Containers&& ... containers) {
-        return starmap(map_func,
-                zip(std::forward<Containers>(containers)...));
-    }
-=======
-  namespace detail {
-    template <std::size_t Index, typename Functor, typename Tup>
-    struct Expander {
-      template <typename... Ts>
-      static auto call(Functor&& f, Tup&& tup, Ts&&... args)
-          -> decltype(Expander<Index - 1, Functor, Tup>::call(
-              std::forward<Functor>(f), std::forward<Tup>(tup),
-              std::forward<typename std::tuple_element<Index - 1,
-                  typename std::remove_reference<Tup>::type>::type>(
-                  std::get<Index - 1>(tup)),
-              std::forward<Ts>(args)...)) {
-        // recurse
-        return Expander<Index - 1, Functor, Tup>::call(
-            std::forward<Functor>(f), std::forward<Tup>(tup),
-            // pull out one element
-            std::forward<typename std::tuple_element<Index - 1,
-                typename std::remove_reference<Tup>::type>::type>(
-                std::get<Index - 1>(tup)),
-            std::forward<Ts>(args)...);  // everything already expanded
-      }
-    };
-
-    template <typename Functor, typename Tup>
-    struct Expander<0, Functor, Tup> {
-      template <typename... Ts>
-      static auto call(Functor&& f, Tup&&, Ts&&... args)
-          -> decltype(f(std::forward<Ts>(args)...)) {
-        static_assert(
-            std::tuple_size<typename std::remove_reference<Tup>::type>::value
-                == sizeof...(Ts),
-            "tuple has not been fully expanded");
-        return f(std::forward<Ts>(args)...);  // the actual call
-      }
-    };
-
-    template <typename Functor, typename Tup>
-    auto call_with_tuple(Functor&& f, Tup&& tup) -> decltype(
-        Expander<std::tuple_size<
-                     typename std::remove_reference<Tup>::type>::value,
-            Functor, Tup>::call(std::forward<Functor>(f),
-            std::forward<Tup>(tup))) {
-      return Expander<std::tuple_size<
-                          typename std::remove_reference<Tup>::type>::value,
-          Functor, Tup>::call(std::forward<Functor>(f), std::forward<Tup>(tup));
-    }
-
-  }  // end detail
-
-  namespace impl {
-    template <typename MapFunc, typename... Containers>
-    class IMapper;
+  template <typename MapFunc, typename... Containers>
+  decltype(auto) imap(MapFunc map_func, Containers&&... containers) {
+    return starmap(map_func, zip(std::forward<Containers>(containers)...));
   }
-
-  template <typename MapFunc, typename... Containers>
-  impl::IMapper<MapFunc, Containers...> imap(MapFunc, Containers&&...);
-}
-
-template <typename MapFunc, typename... Containers>
-class iter::impl::IMapper {
-  // The imap function is the only thing allowed to create a IMapper
-  friend IMapper iter::imap<MapFunc, Containers...>(MapFunc, Containers&&...);
-
-  using ZippedType = decltype(zip(std::declval<Containers>()...));
-  using ZippedIterType = iterator_type<ZippedType>;
-
- private:
-  MapFunc map_func;
-  ZippedType zipped;
-
-  using IMapIterDeref =
-      decltype(iter::detail::call_with_tuple(map_func, *std::begin(zipped)));
-
-  IMapper(MapFunc in_map_func, Containers&&... in_containers)
-      : map_func(in_map_func),
-        zipped(zip(std::forward<Containers>(in_containers)...)) {}
-
- public:
-  IMapper(IMapper&&) = default;
-
-  class Iterator : public std::iterator<std::input_iterator_tag,
-                       typename std::remove_reference<IMapIterDeref>::type> {
-   private:
-    MapFunc* map_func;
-    ZippedIterType zipiter;
-
-   public:
-    Iterator(MapFunc& in_map_func, ZippedIterType&& in_zipiter)
-        : map_func(&in_map_func), zipiter(std::move(in_zipiter)) {}
-
-    IMapIterDeref operator*() {
-      return iter::detail::call_with_tuple(*this->map_func, *(this->zipiter));
-    }
-
-    ArrowProxy<IMapIterDeref> operator->() {
-      return {**this};
-    }
-
-    Iterator& operator++() {
-      ++this->zipiter;
-      return *this;
-    }
-
-    Iterator operator++(int) {
-      auto ret = *this;
-      ++*this;
-      return ret;
-    }
-
-    bool operator!=(const Iterator& other) const {
-      return this->zipiter != other.zipiter;
-    }
-
-    bool operator==(const Iterator& other) const {
-      return !(*this != other);
-    }
-  };
-
-  Iterator begin() {
-    return {this->map_func, this->zipped.begin()};
-  }
-
-  Iterator end() {
-    return {this->map_func, this->zipped.end()};
-  }
-};
-
-template <typename MapFunc, typename... Containers>
-iter::impl::IMapper<MapFunc, Containers...> iter::imap(
-    MapFunc map_func, Containers&&... containers) {
-  return {map_func, std::forward<Containers>(containers)...};
->>>>>>> 7db88417
 }
 
 #endif