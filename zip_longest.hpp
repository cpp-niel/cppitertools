#ifndef ITER_ZIP_LONGEST_HPP_
#define ITER_ZIP_LONGEST_HPP_

#include "iterbase.hpp"

#include <boost/optional.hpp>
#include <iterator>
#include <tuple>
#include <utility>


namespace iter {

    template <typename TupleType, std::size_t... Is>
    class ZippedLongest;

    template <typename TupleType, std::size_t... Is>
    ZippedLongest<TupleType, Is...>
        zip_longest_impl(TupleType&&, std::index_sequence<Is...>);

    template <typename TupleType, std::size_t... Is>
    class ZippedLongest {
        private:
            TupleType containers;
            friend ZippedLongest zip_longest_impl<TupleType, Is...>(
                    TupleType&&, std::index_sequence<Is...>);

            template <std::size_t I>
            using OptType = boost::optional<iterator_deref<
                std::tuple_element_t<I, TupleType>>>;

            using ZipIterDeref = std::tuple<OptType<Is>...>;

            ZippedLongest(TupleType&& in_containers)
                : containers(std::move(in_containers))
            { }
        public:
            class Iterator
                : public std::iterator<std::input_iterator_tag, ZipIterDeref>
            {
                private:
                    iterator_tuple_type<TupleType> iters;
                    iterator_tuple_type<TupleType> ends;

                public:
                    Iterator(iterator_tuple_type<TupleType>&& in_iters,
                            iterator_tuple_type<TupleType>&& in_ends)
                        : iters(std::move(in_iters)),
                        ends(std::move(in_ends))
                    { }

                    Iterator& operator++() {
                        // increment every iterator that's not already at
                        // the end
                        absorb(
                            ((std::get<Is>(this->iters) !=
                              std::get<Is>(this->ends)) ?
                                (++std::get<Is>(this->iters), 0) : 0)...);
                        return *this;
                    }

                    Iterator operator++(int) {
                        auto ret = *this;
                        ++*this;
                        return ret;
                    }

                    bool operator!=(const Iterator& other) const {
                        if (sizeof...(Is) == 0) return false;

                        bool results[] = { false,
                            (std::get<Is>(this->iters) !=
                                 std::get<Is>(other.iters))...
                        };
                        return std::any_of(
                                std::begin(results), std::end(results),
                                [](bool b){ return b; } );
                    }

                    bool operator==(const Iterator& other) const {
                        return !(*this != other);
                    }

                    ZipIterDeref operator*() {
                        return ZipIterDeref{ 
                            ((std::get<Is>(this->iters) !=
                              std::get<Is>(this->ends))
                             ? OptType<Is>{*std::get<Is>(this->iters)}
                                : OptType<Is>{})...};
                    }

                    ArrowProxy<ZipIterDeref> operator->() {
                        return {**this};
                    }

            };

            Iterator begin() {
                return {
                    iterator_tuple_type<TupleType>{
                        std::begin(std::get<Is>(this->containers))...},
                    iterator_tuple_type<TupleType>{
                        std::end(std::get<Is>(this->containers))...}};
            }

            Iterator end() {
                return {
                    iterator_tuple_type<TupleType>{
                        std::end(std::get<Is>(this->containers))...},
                    iterator_tuple_type<TupleType>{
                        std::end(std::get<Is>(this->containers))...}};
            }
};

<<<<<<< HEAD
    template <typename TupleType, std::size_t... Is>
    ZippedLongest<TupleType, Is...> zip_longest_impl(
            TupleType&& in_containers, std::index_sequence<Is...>) {
        return {std::move(in_containers)};
    }
=======
                    constexpr Iterator operator++(int) const {
                        return *this;
                    }

                    constexpr bool operator!=(const Iterator&) const {
                        return false;
                    }

                    constexpr bool operator==(const Iterator&) const {
                        return true;
                    }

                    constexpr std::tuple<> operator*() const {
                        return {};
                    }

                    constexpr ArrowProxy<std::tuple<>> operator->() const {
                        return {{}};
                    }
            };

            constexpr Iterator begin() const {
                return {};
            }

            constexpr Iterator end() const {
                return {};
            }
    };
>>>>>>> d315cee4

    template <typename... Containers>
    auto zip_longest(Containers&&... containers) {
        return zip_longest_impl(std::tuple<Containers...>{
            std::forward<Containers>(containers)...},
            std::index_sequence_for<Containers...>{});
    }
}

#endif<|MERGE_RESOLUTION|>--- conflicted
+++ resolved
@@ -110,50 +110,19 @@
                     iterator_tuple_type<TupleType>{
                         std::end(std::get<Is>(this->containers))...}};
             }
-};
+    };
 
-<<<<<<< HEAD
     template <typename TupleType, std::size_t... Is>
     ZippedLongest<TupleType, Is...> zip_longest_impl(
             TupleType&& in_containers, std::index_sequence<Is...>) {
         return {std::move(in_containers)};
     }
-=======
-                    constexpr Iterator operator++(int) const {
-                        return *this;
-                    }
-
-                    constexpr bool operator!=(const Iterator&) const {
-                        return false;
-                    }
-
-                    constexpr bool operator==(const Iterator&) const {
-                        return true;
-                    }
-
-                    constexpr std::tuple<> operator*() const {
-                        return {};
-                    }
-
-                    constexpr ArrowProxy<std::tuple<>> operator->() const {
-                        return {{}};
-                    }
-            };
-
-            constexpr Iterator begin() const {
-                return {};
-            }
-
-            constexpr Iterator end() const {
-                return {};
-            }
-    };
->>>>>>> d315cee4
 
     template <typename... Containers>
     auto zip_longest(Containers&&... containers) {
-        return zip_longest_impl(std::tuple<Containers...>{
-            std::forward<Containers>(containers)...},
+        return zip_longest_impl(
+            std::tuple<Containers...>{
+                std::forward<Containers>(containers)...},
             std::index_sequence_for<Containers...>{});
     }
 }
