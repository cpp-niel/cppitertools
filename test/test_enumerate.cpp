#include <enumerate.hpp>

#include "helpers.hpp"

#include <iterator>
#include <sstream>
#include <string>
#include <utility>
#include <vector>

namespace Catch {
  template <typename A, typename B>
  std::string toString(const std::pair<A, B>& p) {
    std::ostringstream oss;
    oss << '{' << p.first << ", " << p.second << '}';
    return oss.str();
  }
}

#include "catch.hpp"

using Vec = std::vector<std::pair<std::size_t, char>>;
using iter::enumerate;

using itertest::BasicIterable;
using itertest::SolidInt;

TEST_CASE("Basic Functioning enumerate", "[enumerate]") {
  std::string str = "abc";
  auto e = enumerate(str);
  Vec v(std::begin(e), std::end(e));
  Vec vc{{0, 'a'}, {1, 'b'}, {2, 'c'}};

  REQUIRE(v == vc);
}

<<<<<<< HEAD
TEST_CASE("const enumerate", "[enumerate][const]") {
  Vec v;
  SECTION("lvalue") {
    std::string str = "abc";
    const auto e = enumerate(str);
    v.assign(std::begin(e), std::end(e));
  }
  SECTION("rvalue") {
    const auto e = enumerate(std::string("abc"));
    v.assign(std::begin(e), std::end(e));
  }
  SECTION("const lvalue") {
    const std::string str = "abc";
    const auto e = enumerate(str);
    v.assign(std::begin(e), std::end(e));
  }

  Vec vc{{0, 'a'}, {1, 'b'}, {2, 'c'}};

  REQUIRE(v == vc);
}

TEST_CASE("enumerate: const iterators can be compared", "[enumerate][const]") {
  auto e = enumerate(std::string("hello"));
  const auto& ce = e;
  (void)(std::begin(e) == std::end(ce));
=======
TEST_CASE("enumerate: has .index, .element, .first, and .second") {
  std::string s = "abc";
  auto e = enumerate(s);
  auto it = std::begin(e);
  REQUIRE(it->index == it->first);
  REQUIRE(&it->element == &it->second);
>>>>>>> f48355e8
}

TEST_CASE("Empty enumerate", "[enumerate]") {
  std::string emp{};
  auto e = enumerate(emp);
  REQUIRE(std::begin(e) == std::end(e));
}

TEST_CASE("Postfix ++ enumerate", "[enumerate]") {
  std::string s{"amz"};
  auto e = enumerate(s);
  auto it = std::begin(e);
  it++;
  REQUIRE((*it).first == 1);
}

TEST_CASE("enumerate: structured bindings", "[enumerate]") {
  std::string s{"amz"};
  auto e = enumerate(s);
  auto it = std::begin(e);
  REQUIRE(std::tuple_size<std::decay_t<decltype(*it)>>{} == 2);
}

TEST_CASE("enumerate: with starting value", "[enumerate]") {
  std::string str = "hey";
  auto e = enumerate(str, 5u);
  Vec v(std::begin(e), std::end(e));
  Vec vc{{5, 'h'}, {6, 'e'}, {7, 'y'}};

  REQUIRE(v == vc);
}

TEST_CASE("Modifications through enumerate affect container", "[enumerate]") {
  std::vector<int> v{1, 2, 3, 4};
  std::vector<int> vc(v.size(), -1);
  for (auto&& p : enumerate(v)) {
    p.second = -1;
  }

  REQUIRE(v == vc);
}

TEST_CASE("enumerate with static array works", "[enumerate]") {
  char arr[] = {'w', 'x', 'y'};

  SECTION("Conversion to vector") {
    auto e = enumerate(arr);
    Vec v(std::begin(e), std::end(e));
    Vec vc{{0, 'w'}, {1, 'x'}, {2, 'y'}};
    REQUIRE(v == vc);
  }

  SECTION("Modification through enumerate") {
    for (auto&& p : enumerate(arr)) {
      p.second = 'z';
    }
    std::vector<char> v(std::begin(arr), std::end(arr));
    decltype(v) vc(v.size(), 'z');
    REQUIRE(v == vc);
  }
}

TEST_CASE("binds reference when it should", "[enumerate]") {
  BasicIterable<char> bi{'x', 'y', 'z'};
  auto e = enumerate(bi);
  (void)e;
  REQUIRE_FALSE(bi.was_moved_from());
}

TEST_CASE("moves rvalues into enumerable object", "[enumerate]") {
  BasicIterable<char> bi{'x', 'y', 'z'};
  auto e = enumerate(std::move(bi));
  REQUIRE(bi.was_moved_from());
  (void)e;
}

TEST_CASE("enumerate: operator->", "[enumerate]") {
  std::vector<int> ns = {50, 60, 70};
  auto e = enumerate(ns);
  auto it = std::begin(e);
  REQUIRE(it->first == 0);
  REQUIRE(it->second == 50);
}

TEST_CASE("enumerate: index and element", "[enumerate]") {
  std::string s{"ace"};
  auto e = enumerate(s);
  auto it = std::begin(e);
  REQUIRE((*it).index == 0);
  REQUIRE((*it).element == 'a');

  Vec v;
  for (auto&& p : enumerate(s)) {
    v.emplace_back(p.index, p.element);
  }
  Vec vc{{0, 'a'}, {1, 'c'}, {2, 'e'}};
  REQUIRE(v == vc);
}

TEST_CASE("enumerate: index and element through arrow", "[enumerate]") {
  std::string s{"ace"};
  auto e = enumerate(s);
  SECTION("One inspection") {
    auto it = std::begin(e);
    REQUIRE(it->index == 0);
    REQUIRE(it->element == 'a');
  }

  SECTION("full loop") {
    Vec v;
    for (auto it = std::begin(e), end_it = std::end(e); it != end_it; ++it) {
      v.emplace_back(it->index, it->element);
    }
    Vec vc{{0, 'a'}, {1, 'c'}, {2, 'e'}};
    REQUIRE(v == vc);
  }
}

TEST_CASE("Works with const iterable", "[enumerate]") {
  const std::string s{"ace"};
  auto e = enumerate(s);
  Vec v(std::begin(e), std::end(e));
  Vec vc{{0, 'a'}, {1, 'c'}, {2, 'e'}};
  REQUIRE(v == vc);
}

TEST_CASE("Doesn't move or copy elements of iterable", "[enumerate]") {
  constexpr SolidInt arr[] = {{6}, {7}, {8}};
  for (auto&& i : enumerate(arr)) {
    (void)i;
  }
}

TEST_CASE("enumerate: iterator meets requirements", "[enumerate]") {
  std::string s{};
  auto c = enumerate(s);
  REQUIRE(itertest::IsIterator<decltype(std::begin(c))>::value);
}

TEST_CASE("enumerate: works with pipe", "[enumerate]") {
  constexpr char str[] = {'a', 'b', 'c'};
  auto e = str | enumerate;
  Vec v(std::begin(e), std::end(e));
  Vec vc{{0, 'a'}, {1, 'b'}, {2, 'c'}};

  REQUIRE(v == vc);
}

TEST_CASE("enumerate: works index and pipe", "[enumerate]") {
  constexpr char str[] = {'a', 'b', 'c'};
  auto e = str | enumerate(2);
  Vec v(std::begin(e), std::end(e));
  Vec vc{{2, 'a'}, {3, 'b'}, {4, 'c'}};

  REQUIRE(v == vc);
}

TEST_CASE(
    "enumerate: Works with different begin and end types", "[enumerate]") {
  CharRange cr{'d'};
  auto e = enumerate(cr);
  Vec v(e.begin(), e.end());
  Vec vc{{0, 'a'}, {1, 'b'}, {2, 'c'}};
  REQUIRE(v == vc);
}

template <typename T>
using ImpT = decltype(enumerate(std::declval<T>()));
TEST_CASE("enumerate: has correct ctor and assign ops", "[enumerate]") {
  REQUIRE(itertest::IsMoveConstructibleOnly<ImpT<std::string&>>::value);
  REQUIRE(itertest::IsMoveConstructibleOnly<ImpT<std::string>>::value);
}<|MERGE_RESOLUTION|>--- conflicted
+++ resolved
@@ -34,7 +34,6 @@
   REQUIRE(v == vc);
 }
 
-<<<<<<< HEAD
 TEST_CASE("const enumerate", "[enumerate][const]") {
   Vec v;
   SECTION("lvalue") {
@@ -61,14 +60,14 @@
   auto e = enumerate(std::string("hello"));
   const auto& ce = e;
   (void)(std::begin(e) == std::end(ce));
-=======
+}
+
 TEST_CASE("enumerate: has .index, .element, .first, and .second") {
   std::string s = "abc";
   auto e = enumerate(s);
   auto it = std::begin(e);
   REQUIRE(it->index == it->first);
   REQUIRE(&it->element == &it->second);
->>>>>>> f48355e8
 }
 
 TEST_CASE("Empty enumerate", "[enumerate]") {
