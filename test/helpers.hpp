#ifndef TEST_HELPER_H_
#define TEST_HELPER_H_

#include <internal/iterbase.hpp>

#include <stdexcept>
#include <type_traits>
#include <utility>

namespace itertest {

  // non-copyable. non-movable. non-default-constructible
  class SolidInt {
   private:
    const int i;

   public:
    constexpr SolidInt(int n) : i{n} {}

    constexpr int getint() const {
      return this->i;
    }

    SolidInt() = delete;
    SolidInt(const SolidInt&) = delete;
    SolidInt& operator=(const SolidInt&) = delete;
    SolidInt& operator=(SolidInt&&) = delete;
    SolidInt(SolidInt&&) = delete;
  };

  namespace {
    struct DoubleDereferenceError : std::exception {
      const char* what() const noexcept override {
        return "Iterator dereferenced twice without increment";
      }
    };

    // this class's iterator will throw if it's dereference twice without
    // an increment in between
    class InputIterable {
     public:
      class Iterator {
       private:
        int i;
        bool was_incremented = true;

       public:
        Iterator(int n) : i{n} {}

        Iterator& operator++() {
          ++this->i;
          this->was_incremented = true;
          return *this;
        }

        int operator*() {
          if (!this->was_incremented) {
            throw DoubleDereferenceError{};
          }
          this->was_incremented = false;
          return this->i;
        }

        bool operator!=(const Iterator& other) const {
          return this->i != other.i;
        }
      };

      Iterator begin() {
        return {0};
      }

<<<<<<< HEAD
        BasicIterable(const BasicIterable&) = delete;
=======
      Iterator end() {
        return {5};
      }
    };
  }

  // BasicIterable provides a minimal forward iterator
  // operator++(), operator!=(const BasicIterable&), operator*()
  // move constructible only
  // not copy constructible, move assignable, or copy assignable
  template <typename T>
  class BasicIterable {
   private:
    T* data;
    std::size_t size;
    bool was_moved_from_ = false;
    bool was_copied_from_ = false;

   public:
    BasicIterable(std::initializer_list<T> il)
        : data{new T[il.size()]}, size{il.size()} {
      // would like to use enumerate, can't because it's for unit
      // testing enumerate
      std::size_t i = 0;
      for (auto&& e : il) {
        data[i] = e;
        ++i;
      }
    }

    BasicIterable& operator=(BasicIterable&&) = delete;
    BasicIterable& operator=(const BasicIterable&) = delete;

    BasicIterable(const BasicIterable&) = delete;
#if 0
        BasicIterable(const BasicIterable& other)
            : data{new T[other.size()]},
            size{other.size}
        { 
            for (auto it = this->begin(), o_it = other.begin();
                    o_it != other.end();
                    ++it, ++o_it) {
                *it = *o_it;
            }
        }
#endif

    BasicIterable(BasicIterable&& other) : data{other.data}, size{other.size} {
      other.data = nullptr;
      other.was_moved_from_ = true;
    }
>>>>>>> b5d12cd2

    bool was_moved_from() const {
      return this->was_moved_from_;
    }

    bool was_copied_from() const {
      return this->was_copied_from_;
    }

    ~BasicIterable() {
      delete[] this->data;
    }

    class Iterator {
     private:
      T* p;

     public:
#ifdef DEFINE_DEFAULT_ITERATOR_CTOR
      Iterator() = default;
#endif
<<<<<<< HEAD
                Iterator(T *b) : p{b} { }
                bool operator!=(const Iterator& other) const {
                    return this->p != other.p;
                }

                Iterator& operator++() {
                    ++this->p;
                    return *this;
                }

                T& operator*() {
                    return *this->p;
                }
        };

        Iterator begin() {
            return {this->data};
        }

        Iterator end() {
            return {this->data + this->size};
        }

#ifdef DECLARE_REVERSE_ITERATOR
        Iterator rbegin();
        Iterator rend();
#endif // ifdef DECLARE_REVERSE_ITERATOR
};

using iter::impl::void_t;

template <typename, typename =void>
struct IsIterator : std::false_type { };

template <typename T>
struct IsIterator <T, void_t<
        decltype(T(std::declval<const T&>())), // copyctor
        decltype(std::declval<T&>() = std::declval<const T&>()), // copy =
        decltype(*std::declval<T&>()), // operator*
        decltype(std::declval<T&>().operator->()), // operator->
        decltype(++std::declval<T&>()), // prefix ++
        decltype(std::declval<T&>()++), // postfix ++
        decltype(std::declval<const T&>() != std::declval<const T&>()), //  !=
        decltype(std::declval<const T&>() == std::declval<const T&>()) //  ==
    >> : std::true_type { };

template <typename T>
struct IsForwardIterator : std::integral_constant<bool,
  IsIterator<T>::value && std::is_default_constructible<T>::value> { };
=======
      Iterator(T* b) : p{b} {}
      bool operator!=(const Iterator& other) const {
        return this->p != other.p;
      }

      Iterator& operator++() {
        ++this->p;
        return *this;
      }

      T& operator*() {
        return *this->p;
      }
    };
>>>>>>> b5d12cd2

    Iterator begin() {
      return {this->data};
    }

    Iterator end() {
      return {this->data + this->size};
    }
  };

  using iter::impl::void_t;

  template <typename, typename = void>
  struct IsIterator : std::false_type {};

  template <typename T>
  struct IsIterator<T,
      void_t<decltype(T(std::declval<const T&>())),  // copyctor
                        decltype(std::declval<T&>() =
                                     std::declval<const T&>()),  // copy =
                        decltype(*std::declval<T&>()),           // operator*
                        decltype(
                            std::declval<T&>().operator->()),  // operator->
                        decltype(++std::declval<T&>()),        // prefix ++
                        decltype(std::declval<T&>()++),        // postfix ++
                        decltype(std::declval<const T&>()
                                 != std::declval<const T&>()),  //  !=
                        decltype(std::declval<const T&>()
                                 == std::declval<const T&>())  //  ==
                        >> : std::true_type {};

  template <typename T>
  struct IsForwardIterator
      : std::integral_constant<bool,
            IsIterator<T>::value && std::is_default_constructible<T>::value> {};

  template <typename T>
  struct IsMoveConstructibleOnly
      : std::integral_constant<bool,
            !std::is_copy_constructible<T>::value
                && !std::is_copy_assignable<T>::value
                && !std::is_move_assignable<T>::value
                && std::is_move_constructible<T>::value> {};
}

#endif<|MERGE_RESOLUTION|>--- conflicted
+++ resolved
@@ -70,9 +70,6 @@
         return {0};
       }
 
-<<<<<<< HEAD
-        BasicIterable(const BasicIterable&) = delete;
-=======
       Iterator end() {
         return {5};
       }
@@ -124,7 +121,6 @@
       other.data = nullptr;
       other.was_moved_from_ = true;
     }
->>>>>>> b5d12cd2
 
     bool was_moved_from() const {
       return this->was_moved_from_;
@@ -146,57 +142,6 @@
 #ifdef DEFINE_DEFAULT_ITERATOR_CTOR
       Iterator() = default;
 #endif
-<<<<<<< HEAD
-                Iterator(T *b) : p{b} { }
-                bool operator!=(const Iterator& other) const {
-                    return this->p != other.p;
-                }
-
-                Iterator& operator++() {
-                    ++this->p;
-                    return *this;
-                }
-
-                T& operator*() {
-                    return *this->p;
-                }
-        };
-
-        Iterator begin() {
-            return {this->data};
-        }
-
-        Iterator end() {
-            return {this->data + this->size};
-        }
-
-#ifdef DECLARE_REVERSE_ITERATOR
-        Iterator rbegin();
-        Iterator rend();
-#endif // ifdef DECLARE_REVERSE_ITERATOR
-};
-
-using iter::impl::void_t;
-
-template <typename, typename =void>
-struct IsIterator : std::false_type { };
-
-template <typename T>
-struct IsIterator <T, void_t<
-        decltype(T(std::declval<const T&>())), // copyctor
-        decltype(std::declval<T&>() = std::declval<const T&>()), // copy =
-        decltype(*std::declval<T&>()), // operator*
-        decltype(std::declval<T&>().operator->()), // operator->
-        decltype(++std::declval<T&>()), // prefix ++
-        decltype(std::declval<T&>()++), // postfix ++
-        decltype(std::declval<const T&>() != std::declval<const T&>()), //  !=
-        decltype(std::declval<const T&>() == std::declval<const T&>()) //  ==
-    >> : std::true_type { };
-
-template <typename T>
-struct IsForwardIterator : std::integral_constant<bool,
-  IsIterator<T>::value && std::is_default_constructible<T>::value> { };
-=======
       Iterator(T* b) : p{b} {}
       bool operator!=(const Iterator& other) const {
         return this->p != other.p;
@@ -211,7 +156,6 @@
         return *this->p;
       }
     };
->>>>>>> b5d12cd2
 
     Iterator begin() {
       return {this->data};
@@ -220,6 +164,11 @@
     Iterator end() {
       return {this->data + this->size};
     }
+
+#ifdef DECLARE_REVERSE_ITERATOR
+    Iterator rbegin();
+    Iterator rend();
+#endif // ifdef DECLARE_REVERSE_ITERATOR
   };
 
   using iter::impl::void_t;
