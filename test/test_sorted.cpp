--- conflicted
+++ resolved
@@ -164,20 +164,6 @@
 }
 
 TEST_CASE("sorted: doesn't move or copy elements of iterable", "[sorted]") {
-<<<<<<< HEAD
-    using itertest::SolidInt;
-    constexpr SolidInt arr[] = {{6}, {7}, {8}};
-    for (auto&& i : sorted(arr, [](const SolidInt& lhs, const SolidInt& rhs){
-                return lhs.getint() < rhs.getint();})) {
-        (void)i;
-    }
-}
-
-TEST_CASE("sorted: iterator meets requirements", "[sorted]") {
-    Vec v;
-    auto r = sorted(v);
-    REQUIRE( itertest::IsIterator<decltype(std::begin(r))>::value );
-=======
   using itertest::SolidInt;
   constexpr SolidInt arr[] = {{6}, {7}, {8}};
   for (auto &&i : sorted(arr, [](const SolidInt &lhs, const SolidInt &rhs) {
@@ -192,5 +178,10 @@
 TEST_CASE("sorted: has correct ctor and assign ops", "[sorted]") {
   REQUIRE(itertest::IsMoveConstructibleOnly<ImpT<std::string&>>::value);
   REQUIRE(itertest::IsMoveConstructibleOnly<ImpT<std::string>>::value);
->>>>>>> b5d12cd2
+}
+
+TEST_CASE("sorted: iterator meets requirements", "[sorted]") {
+    Vec v;
+    auto r = sorted(v);
+    REQUIRE( itertest::IsIterator<decltype(std::begin(r))>::value );
 }